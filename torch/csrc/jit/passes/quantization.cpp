#include <torch/csrc/jit/passes/quantization.h>
#include <torch/csrc/jit/passes/constant_pooling.h>
#include <torch/csrc/jit/passes/constant_propagation.h>
#include <torch/csrc/jit/passes/fuse_linear.h>
#include <torch/csrc/jit/passes/quantization_patterns.h>
#include <torch/csrc/jit/passes/subgraph_rewrite.h>

#include <torch/csrc/jit/ir.h>
#include <torch/csrc/jit/irparser.h>
#include <torch/csrc/jit/jit_log.h>
#include <torch/csrc/jit/node_hashing.h>
#include <torch/csrc/jit/operator.h>
#include <torch/csrc/jit/script/schema_matching.h>
#include <torch/csrc/jit/subgraph_matcher.h>

#include <c10/core/QScheme.h>

#include <algorithm>
#include <stack>

namespace torch {
namespace jit {
namespace {

using ModuleMethodVector = std::vector<std::pair<script::Module, std::string>>;
// Map of quantization parameter name and value
// for example _scale, _zero_point,
// _scalar_type and _axis(for per channel quantization)
using QParamMap = std::unordered_map<std::string, IValue>;

// This struct contains a compiled IR pattens slated for use in the
// findPatternMatches function. The struct encapsulates the common
// information from parseIR that is used in conjunction with the
// pattern matching facility. A const instance of this struct can
// also be stored away to cache the compiled IR pattern and reduce
// runtime cost
struct PatternInfo {
  std::string pattern_string;
  std::unique_ptr<Graph> pattern_graph;
  std::unordered_map<std::string, Value*> vmap;

  static PatternInfo parse_from_str(std::string pattern_string) {
    PatternInfo rv{
        std::move(pattern_string), std::make_unique<Graph>(), decltype(vmap){}};
    script::parseIR(rv.pattern_string, rv.pattern_graph.get(), rv.vmap);
    return rv;
  }
};

struct PatternsAndModules {
  bool is_conv;
  bool is_per_channel;
  const PatternInfo& pattern;
  script::Module packed_params_module;
};

static Value* getValue(
    const std::string& name,
    const std::unordered_map<const Value*, Value*>& match_vmap,
    const std::unordered_map<std::string, Value*>& vmap) {
  return match_vmap.at(vmap.at(name));
}

static c10::optional<IValue> getIValue(
    const std::string& name,
    const std::unordered_map<const Value*, Value*>& match_vmap,
    const std::unordered_map<std::string, Value*>& vmap) {
  return toIValue(getValue(name, match_vmap, vmap));
}

void fillQConfigMap(
    const script::Module& module,
    const QConfigDict& qconfig_dict,
    ModuleQConfigMap& map,
    const std::string& key = "",
    const c10::optional<QConfig>& parent_qconfig = c10::nullopt) {
  c10::optional<QConfig> qconfig;
  if (qconfig_dict.find(key) != qconfig_dict.end()) {
    qconfig = qconfig_dict.at(key);
  } else {
    qconfig = parent_qconfig;
  }
  map[module._ivalue()] = qconfig;

  for (const script::NameModule& s : module.named_children()) {
    std::string child_key;
    if (key == "") {
      child_key = s.name;
    } else {
      child_key = key + "." + s.name;
    }
    fillQConfigMap(s.value._ivalue(), qconfig_dict, map, child_key, qconfig);
  }
}

std::string getFuncName(Value* func_value) {
  auto func_node = func_value->node();
  auto func = func_node->output()->type()->expect<FunctionType>()->function();
  const auto& qname = func->qualname();
  const auto& name = qname.qualifiedName();
  auto rdot_idx = name.rfind('.');
  if (rdot_idx != std::string::npos) {
    return name.substr(rdot_idx + 1, name.length());
  } else {
    return name;
  }
}

bool nodeQuantizable(Node* n) {
  static std::vector<std::string> call_funcs = {
      "conv2d",
      "linear",
      "relu",
  };
  std::vector<Symbol> aten_funcs = {
      Symbol::aten("addmm"), Symbol::aten("matmul"), Symbol::aten("add_")};
  std::transform(
      call_funcs.begin(),
      call_funcs.end(),
      std::back_inserter(aten_funcs),
      [](const std::string& s) { return Symbol::aten(s); });
  bool is_quantizable =
      std::find(aten_funcs.begin(), aten_funcs.end(), n->kind()) !=
      aten_funcs.end();
  if (n->kind() == prim::CallFunction) {
    auto func_name = getFuncName(n->inputs()[0]);
    is_quantizable |=
        std::find(call_funcs.begin(), call_funcs.end(), func_name) !=
        call_funcs.end();
  }
  return is_quantizable;
}

bool valueNeedsToBeQuantized(Value* v) {
  if (!v->type()->isSubtypeOf(TensorType::get())) {
    return false;
  }
  // Check whether producer is quantizable
  if (nodeQuantizable(v->node())) {
    return true;
  }
  // Check whether user is quantizable
  for (const auto& use : v->uses()) {
    if (nodeQuantizable(use.user)) {
      return true;
    }
  }
  return false;
}

script::Module findChildModule(
    const script::Module& module,
    const std::vector<std::string>& path) {
  script::Module m = module;
  for (const auto& p : path) {
    m = m.attr(p).toModule();
  }
  return m;
}

// Check if value is the input of the graph
bool hitGraphInput(Value* value) {
  Graph* graph = value->owningGraph();
  const auto& inputs = graph->inputs();
  return std::find(inputs.begin(), inputs.end(), value) != inputs.end();
}

Value* getModuleAccessPath(Value* instance, std::vector<std::string>& path) {
  // Iterator to traverse back the GetAttr calls
  Value* iter = instance;
  // trace back the instance to recover the path of the submodule
  while (!hitGraphInput(iter) && iter->node()->kind() == prim::GetAttr) {
    Node* get_attr = iter->node();
    // record the name of GetAttr
    path.push_back(get_attr->s(attr::name));
    // trace back the chain of GetAttr
    iter = get_attr->inputs()[0];
  }
  return iter;
}

class ModuleCloneHelper {
 public:
/** Clone according to module qconfig map, this is for handling the case
 *  where we have two module instances sharing the same ClassType
 *  but configured with different QConfig
 */
script::Module clone(
    const script::Module& module, const ModuleQConfigMap& module_qconfig_map) {
  std::unordered_map<TypePtr, QConfigTypePtrMap> type_remap;
  return clone_impl(module, module_qconfig_map, type_remap);
}

 private:
  script::Module clone_impl(
      const script::Module& module,
      const ModuleQConfigMap& module_qconfig_map,
      std::unordered_map<TypePtr, QConfigTypePtrMap>& type_remap) {
    auto qconfig = module_qconfig_map.at(module._ivalue());
    auto type = module.type();
    // Create a new _ivalue in the same compilation unit.
    // Since now we have shared ClassType, we need to preserve the shared
    // ClassType during cloning, so we first use type and qconfig to check if the type
    // is already cloned, if so, we'll create a new module with the cloned
    // ClassType, if not, we'll create a new module and a new ClassType.
    bool type_already_cloned = type_remap.find(type) != type_remap.end() &&
      type_remap.at(type).find(qconfig) != type_remap.at(type).end();
    script::Module r;
    if (type_already_cloned) {
      // if we cloned the class type before, we'll reuse it
      script::Module new_module(module._ivalue()->compilation_unit(), type_remap.at(type).at(qconfig)->cast<ClassType>());
      r = new_module;
    } else {
      script::Module new_module(*type->name(), module._ivalue()->compilation_unit(), true);
      r = new_module;
      type_remap[type][module_qconfig_map.at(module._ivalue())] = r.type();
    }
    // Copy slots. If a slot is a module - recursively clone it.
    size_t N = type->numAttributes();
    for (size_t i = 0; i < N; ++i) {
      IValue s = module._ivalue()->getSlot(i);
      if (type->getAttribute(i)->is_module()) {
        const script::Module& orig = script::Module(s.toObject());
        script::Module cloned = clone_impl(orig, module_qconfig_map, type_remap);
        type_remap[orig.type()][module_qconfig_map.at(orig._ivalue())] = cloned.type();
        r.register_module(type->getAttributeName(i), cloned);
      } else {
        r.register_attribute(
            type->getAttributeName(i),
            type->getAttribute(i),
            s,
            type->is_parameter(i));
      }
    }

    // only clone the methods if the ClassType is not cloned before
    if (!type_already_cloned) {
      for (size_t i = 0; i < type->numConstants(); ++i) {
        r.type()->addConstant(type->getConstantName(i), type->getConstant(i));
      }
      // Clone methods remapping the types to the cloned ones.
      for (auto& fn : type->methods()) {
        clone_method(module, r, *fn, module_qconfig_map, type_remap);
      }
    }
    return r;
  }

  void remapTypes(Block* block,
                  Value* self,
                  const script::Module& source,
                  script::Module& target,
                  const ModuleQConfigMap& module_qconfig_map,
                  const std::function<TypePtr(TypePtr, c10::optional<QConfig>)>& type_map) {
    // remap of %self will be done outside of the function
    // and we don't support the case when people pass in
    // module as argument of the method because in that case
    // we need to do more comprehensive analysis to decide the
    // QConfig for the module
    for (size_t i = 1; i < block->inputs().size(); ++i) {
      TORCH_CHECK(
          !block->inputs()[i]->type()->cast<ClassType>(),
          "We don't support quantizing methods that has Object as arguments");
    }
    for (Node* node : block->nodes()) {
      // remapping type for module instance
      if (node->kind() == prim::CallMethod) {
        std::vector<std::string> path;
        Value* instance = node->inputs()[0];
        Value* boundary_val = getModuleAccessPath(instance, path);
        if (boundary_val == self) {
          auto child = findChildModule(source, path);
          auto qconfig = module_qconfig_map.at(child._ivalue());
          instance->setType(type_map(instance->type(), qconfig));
        } else {
          GRAPH_DEBUG(
              "Can't handle the access pattern of GetAttr ",
              "in make submodule uses unique, traced back to ",
              boundary_val->debugName(),
              " which is not self: ",
              self->debugName());
        }
      }
      // We don't remap output and the remapping of module type
      // will be done in CallMethod, we don't support type remapping
      // for modules returned from methods or functions
      for (Block* sub_block : node->blocks()) {
        remapTypes(sub_block, self, source, target, module_qconfig_map, type_map);
      }
      for (Symbol name : node->attributeNames()) {
        if (node->kindOf(name) == AttributeKind::g) {
          remapTypes(node->g(name).get(), source, target, module_qconfig_map, type_map);
        } else if (node->kindOf(name) == AttributeKind::gs) {
          for (const auto& g : node->gs(name)) {
            remapTypes(g.get(), source, target, module_qconfig_map, type_map);
          }
        }
      }
    }
  }

  void remapTypes(
      Graph* graph,
      const script::Module& source,
      script::Module& target,
      const ModuleQConfigMap& module_qconfig_map,
      const std::function<TypePtr(TypePtr, c10::optional<QConfig>)>& type_map) {
    remapTypes(graph->block(), graph->inputs()[0], source, target, module_qconfig_map, type_map);
  }

  void clone_method(
      const script::Module& source,
      script::Module& target,
      const Function& method,
      const ModuleQConfigMap& module_qconfig_map,
      const std::unordered_map<TypePtr, QConfigTypePtrMap>& type_remap) {
    // type remapping - when we copy method implementations from one module
    // singleton to another, we need to update the types of the self arguments
    // to match the new module.
    // XXX - this only handles modules that occur as variables, not modules
    // that appear in aggregate types. Currently this works fine because
    // we restrict how modules can be used during the lowering step. Eventually,
    // we will need to decide what it means for us to 'copy' a module.
    // For instance, we can copy just the state (parameters, attributes),
    // but share the code. Or we can copy the code. If we choose to copy the
    // code, what should we do about aggregate types that contain a module?
    auto type_remap_fn = [&](TypePtr type_ptr, const c10::optional<QConfig>& qconfig) {
      if (type_remap.find(type_ptr) != type_remap.end()) {
        const auto& qconfig_map = type_remap.at(type_ptr);
        if (qconfig_map.find(qconfig) != qconfig_map.end()) {
          return qconfig_map.at(qconfig);
        }
      }
      return type_ptr;
    };
    auto graph = method.graph()->copy();
    remapTypes(graph.get(), source, target, module_qconfig_map, type_remap_fn);
    // remap self
    graph->inputs()[0]->setType(target.type());
    const auto this_method_name = c10::QualifiedName(*target.type()->name(), method.name());
    auto copied =
      target._ivalue()->compilation_unit()->create_function(this_method_name, graph);
    target.type()->addMethod(copied);
    // we'll use default schema for cloned method
  }

};

class InsertObserversHelper {
 public:
  explicit InsertObserversHelper(const ModuleQConfigMap& map)
      : module_qconfig_map_(map) {}
  void insertObservers(script::Module& module, const std::string& method_name);

 private:
  ModuleMethodVector getInvokedMethods(
      script::Module& module,
      const std::string& method_name);

  void insertObserverFor(
      Value* v,
      Graph* g,
      script::Module& module,
      const QConfig& qconfig);

  void findIntermediateValuesInPattern(
      Graph& graph,
      const PatternInfo& pattern);

  void addIntermediateValuesToSkipObserver(
      const script::Module& module,
      const std::string& method_name);

  const ModuleQConfigMap& module_qconfig_map_;
  // Values we want to skip observing, used to skip values in
  // the middle of the ops that are supposed to be fused, e.g.
  // the output value of conv in the conv - relu pattern
  std::unordered_set<Value*> values_to_skip_;
  // Unique id generator for observer module, used for generating
  // unique observer names when we insert observer module, we
  // record the current unique id used to avoid incrementing from 0
  // every time to find a unique id.
  int uid_ = 0;
  // Set of observer forward call nodes
  std::unordered_set<Node*> observer_nodes_;
  // Map from graph to a vector of observer name and observer modules we
  // want to add to the module instance that has the graph
  std::unordered_map<
      Graph*,
      std::vector<std::tuple<std::string, script::Module>>>
      graph_observer_map_;

  // These are the IR patterns we match to skip inserting observers.
  // They are compiled once on construction and used repeatedly within
  // the pass.
  const PatternInfo conv_functional_relu = PatternInfo::parse_from_str(R"(
graph(%self, %input, %inplace):
    %relu = prim::Constant[name="relu"]()
    %conv = match::module[name="Conv2d"](%self)
    %intermediate_val = prim::CallMethod[name="forward"](%conv, %input)
    %r = prim::CallFunction(%relu, %intermediate_val, %inplace)
    return (%r) )");
  const PatternInfo conv_relu_module = PatternInfo::parse_from_str(R"(
graph(%self, %input):
    %conv = match::module[name="Conv2d"](%self)
    %intermediate_val = prim::CallMethod[name="forward"](%conv, %input)
    %relu = match::module[name="ReLU"](%self)
    %r = prim::CallMethod[name="forward"](%relu, %intermediate_val)
    return (%r) )");
  const PatternInfo matmul_add = PatternInfo::parse_from_str(R"(
graph(%input, %weight, %bias, %4):
     %weight_t = aten::t(%weight)
     %intermediate_val = aten::matmul(%input, %weight_t)
     %res = aten::add_(%intermediate_val, %bias, %4)
     return (%res) )");
  const std::vector<std::reference_wrapper<const PatternInfo>> patterns = {
      conv_functional_relu,
      conv_relu_module,
      matmul_add};
};

// Check if `use` is an aten function of name `func_name` and if value
// `v` is the nth argument of the function
bool isAtenFuncNthArg(
    Value* v,
    Node* use,
    const std::string& func_name,
    int n) {
  return use->kind() == Symbol::aten(func_name) && v == use->inputs().at(n);
}

// Check if `use` is a CallFunction of name `func_name` and if value
// `v` is the nth argument of the function
bool isCallFunctionNthArg(
    Value* v,
    Node* use,
    const std::string& func_name,
    int n) {
  return use->kind() == prim::CallFunction &&
      getFuncName(use->inputs()[0]) == func_name && v == use->inputs().at(n);
}

struct FuncArg {
  std::string func_name;
  int arg_index;
};
using AtenFuncArgs = std::vector<FuncArg>;
using CallFuncArgs = std::vector<FuncArg>;

// Check any use of `v` matches the aten function call
// or CallFunction patterns
bool matchArgPattern(
    Value* v,
    const AtenFuncArgs& aten_func_args,
    const CallFuncArgs& call_func_args) {
  for (const Use& u : v->uses()) {
    for (const auto& func_arg : aten_func_args) {
      if (isAtenFuncNthArg(v, u.user, func_arg.func_name, func_arg.arg_index)) {
        return true;
      }
    }

    for (const auto& func_arg : call_func_args) {
      if (isCallFunctionNthArg(
              v, u.user, func_arg.func_name, func_arg.arg_index)) {
        return true;
      }
    }
  }
  return false;
}

bool isBiasOfConvOrLinear(Value* v) {
  return matchArgPattern(
      v,
      AtenFuncArgs({{"conv2d", 2}, {"linear", 2}}),
      CallFuncArgs({{"linear", 3}}));
}

bool isWeightOfConvOrLinear(Value* v) {
  return matchArgPattern(
      v,
      AtenFuncArgs({{"conv2d", 1}, {"linear", 1}}),
      CallFuncArgs({{"linear", 2}}));
}

void replaceConvolutionWithConv2d(std::shared_ptr<Graph>& graph) {
  std::string convolution = R"(
graph(%a, %w, %b, %stride, %padding, %dilation, %transposed, %output_padding, %groups, %benchmark, %deterministic, %cudnn_enabled):
        %r = aten::_convolution(%a, %w, %b, %stride, %padding, %dilation, %transposed, %output_padding, %groups, %benchmark, %deterministic, %cudnn_enabled)
        return (%r) )";

  std::string conv2d = R"(
graph(%a, %w, %b, %stride, %padding, %dilation, %transposed, %output_padding, %groups, %benchmark, %deterministic, %cudnn_enabled):
        %r = aten::conv2d(%a, %w, %b, %stride, %padding, %dilation, %groups)
        return (%r) )";

  // Filter the unsupported case
  auto filter = [](const Match& match,
                   const std::unordered_map<std::string, Value*>& vmap) {
    const auto& match_vmap = match.values_map;
    auto transposed_value =
        getIValue("transposed", match_vmap, vmap).value().toBool();
    auto benchmark_value =
        getIValue("benchmark", match_vmap, vmap).value().toBool();
    auto deterministic_value =
        getIValue("deterministic", match_vmap, vmap).value().toBool();
    auto cudnn_enabled_value =
        getIValue("cudnn_enabled", match_vmap, vmap).value().toBool();
    auto output_padding_value =
        getIValue("output_padding", match_vmap, vmap).value().toIntList();

    if (!transposed_value && !benchmark_value && !deterministic_value &&
        cudnn_enabled_value && (output_padding_value[0] == 0) &&
        (output_padding_value[1] == 0)) {
      return true;
    }
    return false;
  };

  SubgraphRewriter rewriter;
  rewriter.RegisterRewritePattern(convolution, conv2d);
  rewriter.runOnGraph(graph, filter);
}

ModuleMethodVector InsertObserversHelper::getInvokedMethods(
    script::Module& module,
    const std::string& method_name) {
  ModuleMethodVector invoked_methods;
  script::Method method = module.get_method(method_name);
  auto graph = method.graph();

  std::stack<Block*> blocks_to_visit;
  blocks_to_visit.push(graph->block());
  while (!blocks_to_visit.empty()) {
    Block* b = blocks_to_visit.top();
    blocks_to_visit.pop();
    for (Node* n : b->nodes()) {
      // Skip observer nodes
      if (observer_nodes_.count(n)) {
        continue;
      }
      if (n->kind() == prim::CallMethod) {
        // Record all method calls in the graph
        auto module_instance = n->inputs()[0];
        auto module_method_name = n->s(attr::name);
        script::Module callee_module;
        if (module_instance->node()->kind() == prim::GetAttr) {
          auto child_module_name = module_instance->node()->s(attr::name);
          callee_module = module.attr(child_module_name).toModule();
        } else {
          TORCH_INTERNAL_ASSERT(
              module_instance == graph->inputs()[0],
              "We only support call method either on %self"
              "or child instance in insert_observers_pass right now");
          callee_module = module;
        }
        invoked_methods.push_back({callee_module, module_method_name});
      }

      for (Block* subblock : n->blocks()) {
        blocks_to_visit.push(subblock);
      }
    }
  }
  return invoked_methods;
}

// Clone observer module and add it to the original module,
// and insert a call to observer forward function
void InsertObserversHelper::insertObserverFor(
    Value* v,
    Graph* g,
    script::Module& module,
    const QConfig& qconfig) {
  // Skip observing bias
  if (isBiasOfConvOrLinear(v)) {
    TORCH_CHECK(
        v->uses().size() == 1, "We only support bias being used by one node.");
    return;
  }

  script::Module observer_module;
  if (isWeightOfConvOrLinear(v)) {
    TORCH_CHECK(
        v->uses().size() == 1,
        "We only support weight being used by one node.");
    observer_module = std::get<1>(qconfig);
  } else {
    observer_module = std::get<0>(qconfig);
  }

  script::Module observer = observer_module.clone_instance();
  std::string observer_name = "_observer_" + c10::to_string(uid_++);
  while (module.hasattr(observer_name)) {
    observer_name = "_observer_" + c10::to_string(uid_++);
  }
  module.register_module(observer_name, observer);
  graph_observer_map_[g].push_back(std::make_tuple(observer_name, observer));

  // Get handle of observer module
  Node* observer_instance =
      g->createGetAttr(g->inputs()[0], observer_name)->insertAfter(v->node());
  observer_instance->output()->setDebugName(observer_name);

  {
    WithInsertPoint guard(observer_instance->next());
    // Match arguments to types of observer's arguments
    script::MatchedSchema forward_matched_schema = script::matchSchema(
        observer.get_method("forward").function().getSchema(),
        v->node()->sourceRange(),
        *g,
        {observer_instance->output(), v},
        {});
    // Insert call to observer's forward
    Node* call = g->insertMethodCall("forward", forward_matched_schema)->node();
    call->output()->copyMetadata(v);

    // Replace v with the output of observer
    v->replaceAllUsesWith(call->output());
    // The above also replaced the input to `call`, so switch it back to
    // the correct value
    call->replaceInput(1, v);
    observer_nodes_.emplace(call);
  }
}

void InsertObserversHelper::findIntermediateValuesInPattern(
    Graph& graph,
    const PatternInfo& pattern) {
  const Graph& pattern_graph = *pattern.pattern_graph;
  const std::unordered_map<std::string, Value*>& vmap = pattern.vmap;

  const auto& matches = findPatternMatches(pattern_graph, graph);
  for (const auto& match : matches) {
    auto output_value = vmap.at("intermediate_val");
    TORCH_INTERNAL_ASSERT(
        match.values_map.find(output_value) != match.values_map.end(),
        "Didn't find Value output in match result.");
    values_to_skip_.emplace(match.values_map.at(output_value));
  }
}

void InsertObserversHelper::addIntermediateValuesToSkipObserver(
    const script::Module& module,
    const std::string& method_name) {
  script::Method method = module.get_method(method_name);
  auto graph = method.graph();

  for (const auto& pattern : patterns) {
    findIntermediateValuesInPattern(*graph, pattern);
  }
}

void InsertObserversHelper::insertObservers(
    script::Module& module,
    const std::string& method_name) {
  for (auto& invoked_methods : getInvokedMethods(module, method_name)) {
    auto& invoked_module = std::get<0>(invoked_methods);
    const auto& invoked_method_name = std::get<1>(invoked_methods);
    insertObservers(invoked_module, invoked_method_name);
  }

  // We need to do this check after we call insertObservers on invoked modules
  // since qconfig can be None for parent module and valid for invoked modules
  auto qconfig_opt = module_qconfig_map_.at(module._ivalue());
  if (!qconfig_opt) {
    // qconfig is None because the module is added by us, e.g.: observer module
    // or no qconfig is specified for the module
    return;
  }
  auto qconfig = *qconfig_opt;

  script::Method method = module.get_method(method_name);
  auto graph = method.graph();

  if (graph_observer_map_.count(graph.get())) {
    // instance clone of observer module and setAttr
    for (const auto& observer_attrs : graph_observer_map_.at(graph.get())) {
      const auto& name = std::get<0>(observer_attrs);
      const auto& observer = std::get<1>(observer_attrs);
      module._ivalue()->setAttr(name, observer.clone_instance()._ivalue());
    }
    return;
  }

  // To cleanup traced graph
  ConstantPooling(graph);
  ConstantPropagation(graph);
  // must do constant propagation first before replacement
  replaceConvolutionWithConv2d(graph);
  // fuse decomposed linear into aten::linear
  FuseLinear(graph);
  addIntermediateValuesToSkipObserver(module, method_name);
  // For storing all values that need to be instrumented with an observer call.
  std::vector<Value*> values_to_observe;

  // For traversing all blocks in the graph including subblocks.
  std::stack<Block*> blocks_to_visit;

  // Add observer for external input nodes excluding parameters
  // These are treated as activation as they vary across batches
  // and need to be observed.

  // prim::Param nodes do not belong to the graph. Hence the Insert
  // point is the beginning of graph node. This also safe guards against
  // observing a potentially mutated value due to some in-place operation
  for (size_t idx = 1; idx < method.num_inputs(); ++idx) {
    auto& v = graph->inputs()[idx];
    if (!values_to_skip_.count(v) && valueNeedsToBeQuantized(v)) {
      insertObserverFor(v, v->owningGraph(), module, qconfig);
    }
  }

  blocks_to_visit.push(graph->block());
  while (!blocks_to_visit.empty()) {
    Block* b = blocks_to_visit.top();
    blocks_to_visit.pop();
    for (Node* n : b->nodes()) {
      // Skip observer nodes
      if (observer_nodes_.count(n)) {
        continue;
      }
      // Record all outputs in the values_to_observe - we'll later add observers
      // for all values from it.
      for (Value* v : n->outputs()) {
        if (!values_to_skip_.count(v) && valueNeedsToBeQuantized(v)) {
          values_to_observe.push_back(v);
        }
      }

      for (Block* subblock : n->blocks()) {
        blocks_to_visit.push(subblock);
      }
    }
  }

  // Actually add observer nodes.
  for (Value* v : values_to_observe) {
    insertObserverFor(v, v->owningGraph(), module, qconfig);
  }
}

void insertQuantDeQuantCall(Value* self, Node* observer, bool is_per_channel) {
  Graph* g = observer->owningGraph();
  // Original value that is observed
  Value* v = observer->input(1);

  std::string quantize_func;
  std::vector<Value*> inputs = {v};

  // Inserting before insert point
  WithInsertPoint ins(v->node()->next());
  std::string prefix = v->debugName();
  // Insert GetAttr nodes for quantization parameters
  if (is_per_channel) {
    quantize_func = "quantize_per_channel";
    inputs.push_back(g->insertGetAttr(self, prefix + "_scale"));
    inputs.push_back(g->insertGetAttr(self, prefix + "_zero_point"));
    inputs.push_back(g->insertGetAttr(self, prefix + "_axis"));
  } else {
    quantize_func = "quantize_per_tensor";
    inputs.push_back(
        g->insertGetAttr(self, prefix + "_scale")->setType(FloatType::get()));
    inputs.push_back(g->insertGetAttr(self, prefix + "_zero_point")
                         ->setType(IntType::get()));
  }
  inputs.push_back(
      g->insertGetAttr(self, prefix + "_scalar_type")->setType(IntType::get()));

  Node* quant = g->create(at::Symbol::aten(quantize_func), inputs);
  quant->output()->setDebugName(v->debugName() + ".quant");
  g->insertNode(quant);

  // two passes to insert the dequant for every usage
  // in first pass, identify all the nodes using "v"
  std::vector<Node*> use_nodes;
  for (const auto& use : v->uses()) {
    auto cur = use.user;
    // Skip quant node and observer node (we need to keep
    // observer nodes around since we need them to
    // find the quantization parameters)
    if (cur != quant && cur != observer) {
      use_nodes.push_back(cur);
    }
  }

  // in second pass, replace the input "v" with dequant output
  for (size_t i = 0; i < use_nodes.size(); ++i) {
    Node* dequant =
        g->create(at::Symbol::aten("dequantize"), {quant->output()});
    dequant->output()->setDebugName(
        v->debugName() + ".dequant." + c10::guts::to_string(i));
    use_nodes[i]->replaceInputWith(v, dequant->output());
    g->insertNode(dequant);
  }
}

// find the observer for Value `v` and return the name of the observer
c10::optional<std::string> findObserverName(Value* v) {
  // Note that here we just check for the name of observer, but the ideally
  // we should be comparing the type of observer, this is a temporary
  // work around until data only clone of module.clone is supported.
  Node* n = v->node();
  if (n->kind() == prim::CallMethod && n->s(attr::name) == "forward") {
    auto module_instance = n->inputs().at(0);
    if (module_instance->node()->kind() == prim::GetAttr &&
        module_instance->node()->s(attr::name).find("_observer_") !=
            std::string::npos) {
      return module_instance->node()->s(attr::name);
    }
  }
  return c10::nullopt;
}

c10::QScheme toAffine(c10::QScheme qscheme) {
  switch (qscheme) {
    case c10::kPerTensorAffine:
    case c10::kPerTensorSymmetric:
      return c10::kPerTensorAffine;
    case c10::kPerChannelAffine:
    case c10::kPerChannelSymmetric:
      return c10::kPerChannelAffine;
    default:
      return qscheme;
  }
}

class InsertQuantDeQuantHelper {
 public:
  InsertQuantDeQuantHelper() {}
  void run(script::Module& module, const std::string& method_name);

  ModuleMethodVector getInvokedMethods(
      script::Module& module,
      const std::string& method_name);

  // Get quantization parameter map of the given Value in Graph
  // by searching for observer module of the value and extract the
  // quantization parameters from the observer module
  std::tuple<c10::QScheme, QParamMap> getQSchemeAndQParamMap(
      script::Module& module,
      Node* n);
  void checkQScheme(Graph* g, c10::QScheme qscheme) {
    if (qscheme_for_graph_.count(g)) {
      TORCH_CHECK(
          qscheme_for_graph_.at(g) == qscheme ||

              "Quantizing same graph with different types of "
              "QSchemes is not supported.\n",
          " Expecting:",
          c10::toString(qscheme_for_graph_.at(g)),
          " Got:",
          c10::toString(qscheme));
    } else {
      qscheme_for_graph_[g] = toAffine(qscheme);
    }
  }

  c10::optional<script::Module> findChildModuleToQuantize(
      script::Module& module,
      Value* child_instance);
  void collectObserverNodesAndValueToQuantize(script::Module& module, Value*);
  // Cleanup observer nodes from graph and observer modules
  // from module object and ClassType
  void cleanup(script::Module& module);
  void cleanup(script::Module& module, Graph* g);
  void quantizeTensors(script::Module& module, Graph* g, Value* self);

 private:
  std::unordered_map<Graph*, std::vector<std::string>>
      observer_modules_to_remove_;
  // We only remove observer module attributes from type in the
  // first encounter of the graph, after that since the attributes
  // is already removed from the ClassType, we'll use the list of slot index to replay
  // this removal
  std::unordered_map<Graph*, std::vector<int>> removed_observer_slots_;
  std::unordered_map<Graph*, std::vector<Node*>> nodes_to_destroy_;
  // Map from Graph to observer node, we can use observer node to
  // get the information of original value that's been observed and
  // the quantization parameters
  std::unordered_map<Graph*, std::vector<Node*>> observer_nodes_;
  // Record qscheme for every graph, this is for checking
  // each graph is only quantized with one type of QScheme
  std::unordered_map<Graph*, c10::QScheme> qscheme_for_graph_;
};

void InsertQuantDeQuantHelper::collectObserverNodesAndValueToQuantize(
    script::Module& module,
    Value* v) {
  auto* g = v->owningGraph();
  auto observer_name = findObserverName(v);
  if (!observer_name) {
    return;
  }
  observer_modules_to_remove_[g].push_back(observer_name.value());

  Node* observer = v->node();
  TORCH_INTERNAL_ASSERT(
      observer->kind() == prim::CallMethod &&
      observer->s(attr::name) == "forward" &&
      observer->inputs()[0]->node()->kind() == prim::GetAttr &&
      observer->inputs()[0]->node()->s(attr::name) == observer_name);

  // Observer forward call node
  nodes_to_destroy_[g].push_back(observer);
  // GetAttr node for observer module
  nodes_to_destroy_[g].push_back(observer->inputs()[0]->node());
  Value* original_value = observer->input(1);
  v->replaceAllUsesWith(original_value);
  observer_nodes_[g].push_back(observer);
}

void InsertQuantDeQuantHelper::cleanup(script::Module& module) {
  for (auto& method : module.get_methods()) {
    cleanup(module, method.graph().get());
  }
  for (script::Module m : module.children()) {
    cleanup(m);
  }
}

void InsertQuantDeQuantHelper::cleanup(script::Module& module, Graph* g) {
  GRAPH_DUMP("Before Remove Observers:", g);
  if (nodes_to_destroy_.count(g)) {
    for (auto& n : nodes_to_destroy_.at(g)) {
      n->removeAllInputs();
    }
    for (auto& n : nodes_to_destroy_.at(g)) {
      n->destroy();
    }
    nodes_to_destroy_.at(g).clear();
  }

  // If we have seen this graph before, this means the observer
  // attributes has been removed from the type, but the slot
  // index of these attributes are kept in the list, we'll replay the observer
  // slots removal using these slot indexes
  if (removed_observer_slots_.count(g)) {
    for (auto slot : removed_observer_slots_.at(g)) {
      module._ivalue()->unsafeRemoveSlot(slot);
    }
  }

  // Remove observer modules from last one to first one in order to
  // reduce the time complexity, assuming all the observer modules
  // are added after the existing modules, we'll have complexity of
  // O(N) where N is number of observer modules with this optimization
  if (observer_modules_to_remove_.count(g)) {
    auto& observers = observer_modules_to_remove_.at(g);
    for (int64_t i = observers.size() - 1; i >= 0; --i) {
      auto observer_name = observers[i];
      GRAPH_DEBUG("Trying to remove: ", observer_name);
      if (module.type()->hasAttribute(observer_name)) {
        removed_observer_slots_[g].push_back(
            module.type()->getAttributeSlot(observer_name));
        module._ivalue()->unsafeRemoveAttr(observer_name);
        module.type()->unsafeRemoveAttribute(observer_name);
      }
    }
    observers.clear();
  }
  GRAPH_DUMP("After remove observers :", g);
}

void InsertQuantDeQuantHelper::quantizeTensors(
    script::Module& module,
    Graph* g,
    Value* self) {
  if (!observer_nodes_.count(g)) {
    return;
  }
  for (auto* n : observer_nodes_.at(g)) {
    auto* original_value = n->input(1);
    auto tp = getQSchemeAndQParamMap(module, n);
    checkQScheme(g, std::get<0>(tp));
    auto qparam_map = std::get<1>(tp);
    for (auto& pr : qparam_map) {
      const auto& name = pr.first;
      const auto& qparam = pr.second;
      module.register_attribute(
          original_value->debugName() + name, qparam.type(), qparam);
    }
    bool is_per_channel = qparam_map.at("_scale").isTensor();
    insertQuantDeQuantCall(self, n, is_per_channel);
  }
}

void checkGetQParamsResult(const IValue& qparams) {
  TORCH_CHECK(
      qparams.isTuple(),
      "`get_qparams` function is expected to return a "
      "Tuple, but got:",
      qparams.tagKind());
  auto tp = qparams.toTuple();
  TORCH_CHECK(
      tp->elements().size() == 2 || tp->elements().size() == 3,
      "`get_qparams` function is expected to return a "
      "Tuple of size 2 or 3, got Tuple of size ",
      tp->elements().size());
  // Expect first two elements of the tuple to be Tensor
  for (size_t i = 0; i < 2; ++i) {
    TORCH_CHECK(
        tp->elements()[i].isTensor(),
        "Element of Tuple is expected to be Tensor, but element ",
        i,
        " has type: ",
        tp->elements()[i].tagKind());
  }
  // Expect the third elements of the tuple to be int
  if (tp->elements().size() == 3) {
    TORCH_CHECK(
        tp->elements()[2].isInt(),
        "Element of Tuple is expected to be int, but element ",
        2,
        " has type: ",
        tp->elements()[2].tagKind());
  }
}

std::tuple<c10::QScheme, QParamMap> InsertQuantDeQuantHelper::
    getQSchemeAndQParamMap(script::Module& module, Node* n) {
  // TODO: refactor findObserverName to take Node* as input
  Value* v = n->output();
  TORCH_INTERNAL_ASSERT(
      v->type()->isSubtypeOf(TensorType::get()),
      "Expected output of observer node to be Tensor");
  auto observer_name = findObserverName(v);
  TORCH_INTERNAL_ASSERT(
      observer_name,
      "getQSchemeAndParamMap expects the corresponding observer for ",
      v->debugName(),
      " exists.");
  auto observer_module = module.attr(observer_name.value()).toModule();
  auto get_qparams = observer_module.get_method("get_qparams");
  IValue result = get_qparams(std::vector<IValue>());
  checkGetQParamsResult(result);
  auto scalar_type = observer_module.attr("dtype");
  TORCH_CHECK(
      scalar_type.toScalarType() != at::ScalarType::Undefined,
      "dtype of observer can't be undefined");
  auto tp = result.toTuple();
  at::Tensor scale = tp->elements()[0].toTensor().to(at::kFloat);
  at::Tensor zero_point = tp->elements()[1].toTensor().to(at::kInt);
  std::unordered_map<std::string, IValue> qparams = {
      {"_scalar_type", scalar_type},
  };
  auto qscheme = observer_module.attr("qscheme").toQScheme();
  if (qscheme == c10::kPerChannelAffine ||
      qscheme == c10::kPerChannelSymmetric) {
    qparams["_scale"] = scale;
    qparams["_zero_point"] = zero_point;
    qparams["_axis"] = tp->elements()[2].toInt();
  } else {
    qparams["_scale"] = scale.item<double>();
    qparams["_zero_point"] = zero_point.item<int64_t>();
  }
  return std::make_tuple(qscheme, qparams);
}

c10::optional<script::Module> InsertQuantDeQuantHelper::
    findChildModuleToQuantize(script::Module& module, Value* child_instance) {
  TORCH_INTERNAL_ASSERT(
      child_instance->node()->kind() == prim::GetAttr,
      "Child instance should come from GetAttr.");
  auto child_module_name = child_instance->node()->s(attr::name);
  if (child_module_name.find("_observer_") == std::string::npos) {
    return module.attr(child_module_name).toModule();
  }
  return c10::nullopt;
}

ModuleMethodVector InsertQuantDeQuantHelper::getInvokedMethods(
    script::Module& module,
    const std::string& method_name) {
  auto graph = module.get_method(method_name).graph();

  ModuleMethodVector invoked_methods;
  std::stack<Block*> blocks_to_visit;
  blocks_to_visit.push(graph->block());
  while (!blocks_to_visit.empty()) {
    Block* b = blocks_to_visit.top();
    blocks_to_visit.pop();
    for (Node* n : b->nodes()) {
      if (n->kind() == prim::CallMethod) {
        auto module_instance = n->inputs()[0];
        auto module_method_name = n->s(attr::name);
        c10::optional<script::Module> m;
        // calling method on self
        if (module_instance == graph->inputs()[0]) {
          m = module;
        } else {
          m = findChildModuleToQuantize(module, module_instance);
        }
        if (m) {
          invoked_methods.push_back({*m, module_method_name});
        }
      }

      for (Block* subblock : n->blocks()) {
        blocks_to_visit.push(subblock);
      }
    }
  }
  return invoked_methods;
}

void InsertQuantDeQuantHelper::run(
    script::Module& module,
    const std::string& method_name) {
  for (auto& invoked_methods : getInvokedMethods(module, method_name)) {
    auto& invoked_module = std::get<0>(invoked_methods);
    const auto& invoked_method_name = std::get<1>(invoked_methods);
    run(invoked_module, invoked_method_name);
  }

  script::Method method = module.get_method(method_name);
  auto graph = method.graph();

  // We only need to register new parameters if the graph has
  // been quantized before
  // TODO: dedup this part with code in quantizeTensors
  if (observer_nodes_.count(graph.get())) {
    for (auto* n : observer_nodes_.at(graph.get())) {
      auto* original_value = n->input(1);
      auto tp = getQSchemeAndQParamMap(module, n);
      checkQScheme(graph.get(), std::get<0>(tp));
      auto qparam_map = std::get<1>(tp);
      for (auto& pr : qparam_map) {
        const auto& name = pr.first;
        const auto& qparam = pr.second;
        module._ivalue()->setAttr(original_value->debugName() + name, qparam);
      }
    }
    return;
  }

  // prim::Param nodes do not belong to the graph. Hence the Insert
  // point is the beginning of graph node. This also safe guards against
  // observing a potentially mutated value due to some in-place operation
  std::vector<Value*> input_values;
  for (size_t idx = 1; idx < method.num_inputs(); ++idx) {
    auto& v = graph->inputs()[idx];
    if (v->type()->isSubtypeOf(TensorType::get())) {
      input_values.push_back(v);
    }
  }

  std::stack<Block*> blocks_to_visit;
  blocks_to_visit.push(graph->block());
  while (!blocks_to_visit.empty()) {
    Block* b = blocks_to_visit.top();
    blocks_to_visit.pop();
    for (auto it = b->nodes().begin(), end = b->nodes().end(); it != end;) {
      Node* n = *it++;
      for (Value* v : n->outputs()) {
        if (!v->type()->isSubtypeOf(TensorType::get())) {
          continue;
        }
        collectObserverNodesAndValueToQuantize(module, v);
      }

      for (Block* subblock : n->blocks()) {
        blocks_to_visit.push(subblock);
      }
    }
  }

  for (Value* v : input_values) {
    collectObserverNodesAndValueToQuantize(module, v);
  }
  GRAPH_DUMP("Before Quantize Tensors:", graph);
  Value* self = graph->inputs()[0];
  quantizeTensors(module, graph.get(), self);
  GRAPH_DUMP("After Quantize Tensors:", graph);
}

void insertPrepackUnpackForLinear(std::shared_ptr<Graph>& graph) {
  std::string linear_with_quant = R"(
graph(%linear, %a_dequant, %w_quant, %b):
        %w_dequant = aten::dequantize(%w_quant)
        %r = prim::CallFunction(%linear, %a_dequant, %w_dequant, %b)
        return (%r) )";

  std::string linear_with_quant_prepack = R"(
graph(%linear, %a_dequant, %w_quant, %b):
        %packed_params = quantized::linear_prepack(%w_quant, %b)
        %w_quant_unpacked : Tensor, %b_unpacked : Tensor? = quantized::linear_unpack(%packed_params)
        %w_dequant = aten::dequantize(%w_quant_unpacked)
        %r = prim::CallFunction(%linear, %a_dequant, %w_dequant, %b)
        return (%r) )";

  // Filter to match linear CallFunction
  auto filter = [](const Match& match,
                   const std::unordered_map<std::string, Value*>& vmap) {
    const auto& match_vmap = match.values_map;
    auto linear_value = match_vmap.at(vmap.at("linear"));
    auto func_name = getFuncName(linear_value);
    if (func_name == "linear") {
      return true;
    }
    return false;
  };

  SubgraphRewriter rewriter;
  rewriter.RegisterRewritePattern(linear_with_quant, linear_with_quant_prepack);
  rewriter.runOnGraph(graph, filter);
}

void insertPrepackUnpackForConv2d(std::shared_ptr<Graph>& graph) {
  std::string conv_with_quant = R"(
graph(%a_dequant, %w_quant, %b, %stride, %padding, %dilation, %groups):
        %w_dequant = aten::dequantize(%w_quant)
        %r = aten::conv2d(%a_dequant, %w_dequant, %b, %stride, %padding, %dilation, %groups)
        return (%r) )";

  std::string conv_with_quant_prepack = R"(
graph(%a_dequant, %w_quant, %b, %stride, %padding, %dilation, %groups):
        %packed_params = quantized::conv2d_prepack(%w_quant, %b, %stride, %padding, %dilation, %groups)
        %w_quant_unpacked : Tensor, %b_unpacked : Tensor? = quantized::conv2d_unpack(%packed_params)
        %w_dequant = aten::dequantize(%w_quant_unpacked)
        %r = aten::conv2d(%a_dequant, %w_dequant, %b_unpacked, %stride, %padding, %dilation, %groups)
        return (%r) )";

  SubgraphRewriter rewriter;
  rewriter.RegisterRewritePattern(conv_with_quant, conv_with_quant_prepack);
  rewriter.runOnGraph(graph);
}

c10::optional<IValue> toTwoElementIntList(Value* v) {
  auto* n = v->node();
  if (n->kind() == prim::Constant) {
    auto iv = toIValue(v);
    if (iv && iv.value().isIntList() && iv.value().toIntList().size() == 2) {
      return iv;
    }
  }

  if (n->kind() == prim::ListConstruct && n->inputs().size() == 2) {
    auto e0 = toIValue(n->inputs()[0]);
    auto e1 = toIValue(n->inputs()[1]);
    if (!e0 || !e1 || !e0.value().isInt() || !e1.value().isInt()) {
      return c10::nullopt;
    }
    return IValue(c10::List<int64_t>({e0.value().toInt(), e1.value().toInt()}));
  }
  return c10::nullopt;
}

// A helper class to make uses of module unique
class ModuleUseDeduper {
 public:
  ModuleUseDeduper(script::Module& module) : module_(module) {}
  void dedup() {
    for (auto& method : module_.get_methods()) {
      const auto& graph = method.graph();
      findModuleUses(graph.get());
    }
    dedupModuleUses();
  }

 private:
  // Analyze the code to record information represents
  // uses of the module, which we'll use later to actually perform the dedup
  // operation Please see the comments of member variables of the class for more
  // information
  void findModuleUses(Graph* graph) {
    GRAPH_DUMP("Finding module uses for ", graph);

    std::stack<Block*> blocks_to_visit;
    blocks_to_visit.push(graph->block());
    Value* self = graph->inputs()[0];
    while (!blocks_to_visit.empty()) {
      Block* b = blocks_to_visit.top();
      blocks_to_visit.pop();
      for (Node* n : b->nodes()) {
        for (Block* subblock : n->blocks()) {
          blocks_to_visit.push(subblock);
        }
        if (n->kind() != prim::CallMethod) {
          continue;
        }
        std::vector<std::string> path;
        Value* instance = n->inputs()[0];
        // boundary_val is the value we get when we trace back
        // the GetAttr access chain until we hit the input of graph
        // or a node that is not prim::GetAttr
        Value* boundary_val = getModuleAccessPath(instance, path);

        if (boundary_val == self) {
          // path.size() == 0 means we're calling a method
          // on self, we don't need to dedup uses of self
          if (path.size() == 0) {
            continue;
          }
          value_to_path_map_[instance] = path;
          auto m = findChildModule(module_, path);
          // If we fail to insert the module to the unique_modules_ set,
          // which means there are uses of this module before this point,
          // we'll have to rewrite the use
          if (!unique_modules_.insert(m._ivalue()).second) {
            uses_to_rewrite_.push_back(instance);
            GRAPH_DEBUG("Found use to rewrite: ", instance->debugName());
          }
        } else {
          GRAPH_DEBUG(
              "Can't handle the access pattern of GetAttr ",
              "in make submodule uses unique, traced back to ",
              boundary_val->debugName(),
              " which is not self: ",
              self->debugName());
        }
      }
    }
  }

  // Deduplicate module uses given the information we recorded before
  void dedupModuleUses() {
    for (Value* v : uses_to_rewrite_) {
      const auto& path = value_to_path_map_.at(v);
      const auto& m = findChildModule(module_, path);
      // add a clone of the child module to the parent of the duplicated module
      const auto& child_name = addChildModule(module_, m, path);
      TORCH_INTERNAL_ASSERT(v->node()->kind() == prim::GetAttr);
      // change the name in GetAttr call
      auto original_name = v->node()->s(attr::name);
      v->node()->s_(attr::name, child_name);
      GRAPH_UPDATE(
          "Module use dedup: changing use of original module ",
          original_name,
          " to ",
          child_name);
    }
  }

  std::string addChildModule(
      script::Module& module,
      const script::Module& child_module,
      const std::vector<std::string>& path) {
    TORCH_INTERNAL_ASSERT(
        path.size() > 0, "path must have at least one element.");
    // Parent module of the leaf child module corresponding to
    // the path
    auto parent_of_leaf = findChildModule(
        module, std::vector<std::string>(path.begin(), path.end() - 1));

    // Original name of the child module
    std::string original_name = path[path.size() - 1];
    int uid = 0;
    std::string child_name = original_name + "_" + c10::to_string(uid++);
    while (parent_of_leaf.hasattr(child_name)) {
      child_name = original_name + "_" + c10::to_string(uid++);
    }
    parent_of_leaf.register_module(child_name, child_module.clone_instance());
    return child_name;
  }

  script::Module module_;
  // Map from value of module instance to the list of names of submodules
  // starting from the top level module, e.g. ["sub1", "sub2", "relu"]
  // Also this is a cache of calling `getModuleAccessPath` of the value
  std::unordered_map<Value*, std::vector<std::string>> value_to_path_map_;
  // Set of unique modules that are used in the graphs
  std::unordered_set<script::ModulePtr> unique_modules_;
  // Values that represent the module instance(the use of the module)
  // that we'll need to rewrite as a use of a cloned module
  // instance
  std::vector<Value*> uses_to_rewrite_;
};

struct ConvBNParameters {
  at::Tensor conv_w;
  at::Tensor conv_b;
  at::Tensor bn_rm;
  at::Tensor bn_rv;
  double bn_eps = 0.0;
  at::Tensor bn_w;
  at::Tensor bn_b;
};

static bool hastensor(script::Module& m, const char* name) {
  return m.hasattr(name) && m.attr(name).isTensor();
}

class FoldConvBatchNorm2dHelper {
 public:
  void analyze(script::Module& module);
  void transform();
  void cleanup();

 private:
  bool tryExtractingConvBNParameters(
      script::Module& conv,
      script::Module& bn,
      ConvBNParameters& r);

  /**
   * Given the current weight and bias tensors of a Conv2d module and parameters
   * of the BatchNorm2d module we're folding with, compute the updated values for
   * the weight and bias.
   *
   * The function is basically copied from torch/nn/utils/fusion.py
   */
  std::tuple<at::Tensor, at::Tensor> computeUpdatedConvWeightAndBias(
      const ConvBNParameters& p);

  std::unordered_set<Graph*> folded_graph_;
  std::unordered_map<script::ModulePtr, std::tuple<at::Tensor, at::Tensor>> conv_module_and_params_;
  std::unordered_map<Value*, Value*> rewrite_map_;
  std::vector<Value*> values_to_rewrite_;
  std::unordered_set<Node*> nodes_to_delete_;
  std::unordered_set<ClassType*> conv_types_;
};

std::tuple<at::Tensor, at::Tensor> FoldConvBatchNorm2dHelper::computeUpdatedConvWeightAndBias(
    const ConvBNParameters& p) {
  at::Tensor bn_var_rsqrt = at::rsqrt(p.bn_rv + p.bn_eps);
  at::Tensor new_w = p.conv_w * (p.bn_w * bn_var_rsqrt).reshape({-1, 1, 1, 1});
  at::Tensor new_b = (p.conv_b - p.bn_rm) * bn_var_rsqrt * p.bn_w + p.bn_b;
  return std::make_tuple(new_w, new_b);
}

bool FoldConvBatchNorm2dHelper::tryExtractingConvBNParameters(
    script::Module& conv,
    script::Module& bn,
    ConvBNParameters& r) {
  if (!hastensor(conv, "weight") || !hastensor(bn, "weight") ||
      !hastensor(bn, "bias") || !hastensor(bn, "running_mean") ||
<<<<<<< HEAD
      !hastensor(bn, "running_var") ||
      !bn.hasattr("eps")) {
    GRAPH_DEBUG("has eps:", bn.hasattr("eps"));
=======
      !hastensor(bn, "running_var") || !bn.hasattr("eps")) {
>>>>>>> 051785e6
    return false;
  }

  r.bn_rm = bn.attr("running_mean").toTensor();
  r.bn_rv = bn.attr("running_var").toTensor();
  r.bn_eps = bn.attr("eps").toDouble();
  r.bn_w = bn.attr("weight").toTensor();
  r.bn_b = bn.attr("bias").toTensor();

  r.conv_w = conv.attr("weight").toTensor();
  if (hastensor(conv, "bias")) {
    r.conv_b = conv.attr("bias").toTensor();
  } else {
    r.conv_b = at::zeros_like(r.bn_rm);
  }

  return true;
}

void FoldConvBatchNorm2dHelper::analyze(script::Module& module) {
  const PatternInfo pattern = PatternInfo::parse_from_str(R"IR(
graph(%self, %x):
    %conv_submodule = match::module[name="Conv2d"](%self)
    %conv_out = prim::CallMethod[name="forward"](%conv_submodule, %x)
    %bn_submodule = match::module[name="BatchNorm2d"](%self)
    %bn_out = prim::CallMethod[name="forward"](%bn_submodule, %conv_out)
    return (%bn_out))IR");

  const Graph& pattern_graph = *pattern.pattern_graph;
  const auto& vmap = pattern.vmap;
  Value* pattern_conv_out = vmap.at("conv_out");
  Value* pattern_bn_out = vmap.at("bn_out");
  Value* pattern_conv_submodule = vmap.at("conv_submodule");
  Value* pattern_bn_submodule = vmap.at("bn_submodule");
  Node* pattern_conv = pattern_conv_out->node();
  Node* pattern_bn = pattern_bn_out->node();

  // We will put submodules into this worklist and keep processing items from it
  // one by one. We start by just putting the top module there.
  std::stack<script::Module> worklist({module});
  while (!worklist.empty()) {
    script::Module current = worklist.top();
    worklist.pop();

    // Queue submodules for processing
    for (const script::Module& submodule : current.children()) {
      worklist.push(submodule);
    }

    // Process forward method of the current module
    script::Method method = current.get_method("forward");
    GRAPH_DUMP(
        current.type()->name()->name() +
            "::forward() before Conv2d-BatchNorm2d folding",
        method.graph());
    const auto& matches = findPatternMatches(pattern_graph, *method.graph());

    GRAPH_DEBUG("match? ", matches.size());
    Graph* g = method.graph().get();
    bool is_folded_graph = folded_graph_.find(g) != folded_graph_.end();
    folded_graph_.insert(g);;
    for (const Match& match : matches) {
      GRAPH_DEBUG("Checking next match...");
      Node* matched_conv = match.nodes_map.at(pattern_conv);
      Node* matched_bn = match.nodes_map.at(pattern_bn);
      Node* matched_conv_submodule =
          match.values_map.at(pattern_conv_submodule)->node();
      Node* matched_bn_submodule =
          match.values_map.at(pattern_bn_submodule)->node();

      TORCH_INTERNAL_ASSERT(matched_conv_submodule->kind() == prim::GetAttr);
      TORCH_INTERNAL_ASSERT(matched_bn_submodule->kind() == prim::GetAttr);

      script::Module conv_submodule =
          current.attr(matched_conv_submodule->s(Symbol::attr("name")))
              .toModule();
      script::Module bn_submodule =
          current.attr(matched_bn_submodule->s(Symbol::attr("name")))
              .toModule();

      ConvBNParameters params;
      if (!tryExtractingConvBNParameters(
              conv_submodule, bn_submodule, params)) {
        GRAPH_DEBUG(
            "Conv and BN modules didn't have all required parameters or attributes...");
        continue;
      }
      auto new_w_b = computeUpdatedConvWeightAndBias(params);
      conv_module_and_params_[conv_submodule._ivalue()] = new_w_b;

      if (is_folded_graph) {
        GRAPH_DEBUG("ConvBn in the graph is already folded, skipping modifications on"
                    " graph and type");
        continue;
      }
      // We are using a separate vector for saving Values we want to rewrite to
      // make sure that the order in which we perform these transformations is
      // deterministic. Iterating through keys of rewrite_map would result in
      // non-determinism that might not manifest as a bug now, but can bite us
      // later.
      values_to_rewrite_.push_back(matched_bn->output());
      rewrite_map_[matched_bn->output()] = matched_conv->output();
      GRAPH_UPDATE(
          "Rewriting %",
          matched_bn->output()->debugName(),
          " with %",
          matched_conv->output()->debugName());

      nodes_to_delete_.insert(matched_bn);
      GRAPH_UPDATE("Deleting ", *matched_bn);

      // If conv submodule has bias as attribute/constant
      // we want to remove the constant
      if (conv_submodule.hasattr("bias")) {
        // conv module has an existing non-Tensor bias
        if (conv_submodule.type()->hasConstant("bias")) {
          if (conv_submodule.type()->getConstant("bias").isNone()) {
            conv_submodule.type()->unsafeRemoveConstant("bias");
            GRAPH_UPDATE("Removing bias None from conv module");
          } else {
<<<<<<< HEAD
            TORCH_CHECK(false, "We don't support folding Conv"
                        " module with non-None bias constants");
=======
            TORCH_CHECK(
                conv_submodule.type()->findAttributeSlot("bias").has_value());
            GRAPH_UPDATE(
                "Removing existing non-Tensor bias attribute from conv module");
            conv_submodule._ivalue()->unsafeRemoveAttr("bias");
            conv_submodule.type()->unsafeRemoveAttribute("bias");
>>>>>>> 051785e6
          }
        }
      }

    } // matches
  } // while
}

void FoldConvBatchNorm2dHelper::transform() {
  for (auto item : conv_module_and_params_) {
    script::Module conv(item.first);
    auto w_b = item.second;
    GRAPH_DEBUG("setting weight and bias for conv");
    conv.setattr("weight", std::get<0>(w_b));
    conv.register_parameter("bias", std::get<1>(w_b), false);
  }
}


void FoldConvBatchNorm2dHelper::cleanup() {
  // Perform planned rewritings
  for (auto v : values_to_rewrite_) {
    v->replaceAllUsesWith(rewrite_map_.at(v));
  }

  // Perform planned deletions
  for (auto n : nodes_to_delete_) {
    n->removeAllInputs();
  }
  for (auto n : nodes_to_delete_) {
    n->destroy();
  }

  for (auto* conv_type: conv_types_) {
    conv_type->unsafeRemoveConstant("bias");
  }
}

} // namespace

TORCH_API script::Module InsertObservers(
    script::Module& input_module,
    const std::string& method_name,
    const QConfigDict& qconfig_dict,
    bool inplace) {
  ModuleQConfigMap map_before_clone;
  fillQConfigMap(input_module, qconfig_dict, map_before_clone);
  ModuleCloneHelper mh;
  script::Module module = inplace ? input_module : mh.clone(input_module, map_before_clone);
  ModuleQConfigMap module_qconfig_map;
  fillQConfigMap(module, qconfig_dict, module_qconfig_map);
  InsertObserversHelper helper(module_qconfig_map);
  helper.insertObservers(module, method_name);
  return module;
}

script::Module InsertQuantDeQuant(
    script::Module& input_module,
    const std::string& method_name,
    bool inplace) {
  script::Module module = inplace ? input_module : input_module.clone();
  InsertQuantDeQuantHelper h;
  h.run(module, method_name);
  h.cleanup(module);
  return module;
}

void FoldQuantNodesIntoInputsOutputs(std::shared_ptr<Graph>& graph) {
  throw std::runtime_error("Pass not implemented yet!");
}

void QuantFusion(std::shared_ptr<Graph>& graph) {
  for (const auto& item : quant_fusion_pattern_and_replacements()) {
    SubgraphRewriter rewriter;
    rewriter.RegisterRewritePattern(item.first, item.second);
    rewriter.runOnGraph(graph);
  }
}

script::Module FoldConvBatchNorm2d(const script::Module& module) {
  FoldConvBatchNorm2dHelper h;
  script::Module m = module.clone();
  h.analyze(m);
  h.transform();
  h.cleanup();
  return m;
}

void FoldQuantizeCallIntoBuffer(
    script::Module& module,
    const std::string& method_name) {
  const PatternInfo& pattern = PatternInfo::parse_from_str(R"(
graph(%self, %scale, %zero_point, %dtype):
   %weight = prim::GetAttr[name="weight"](%self)
   %weight_quant = aten::quantize_per_tensor(%weight, %scale, %zero_point, %dtype)
   return (%weight_quant) )");
  const Graph& pattern_graph = *pattern.pattern_graph;
  const auto& vmap = pattern.vmap;

  auto method = module.get_method(method_name);
  auto graph = method.graph();
  const auto& matches = findPatternMatches(pattern_graph, *graph);
  // Extra filter on scale/zero_point/dtype to make sure they are Constant
  auto filter = [](const Match& match,
                   const std::unordered_map<std::string, Value*>& vmap) {
    const auto& match_vmap = match.values_map;
    auto scale_node = match_vmap.at(vmap.at("scale"))->node();
    auto zero_point_node = match_vmap.at(vmap.at("zero_point"))->node();
    auto dtype_node = match_vmap.at(vmap.at("dtype"))->node();
    return scale_node->kind() == prim::Constant &&
        zero_point_node->kind() == prim::Constant &&
        dtype_node->kind() == prim::Constant;
  };
  std::unordered_set<Node*> nodes_to_delete;
  for (const auto& match : matches) {
    if (!filter(match, vmap)) {
      continue;
    }
    auto match_vmap = match.values_map;
    auto float_weight = module.attr("weight").toTensor().data();
    auto scale = toIValue(match_vmap.at(vmap.at("scale"))).value().toDouble();
    auto zero_point =
        toIValue(match_vmap.at(vmap.at("zero_point"))).value().toInt();
    auto dtype =
        toIValue(match_vmap.at(vmap.at("dtype"))).value().toScalarType();
    module.register_buffer(
        "_quantized_weight",
        at::quantize_per_tensor(float_weight, scale, zero_point, dtype));

    // Replace the GetAttr[weight]->quantize_per_tensor sequence
    // with a simple GetAttr[_quantized_weight] node.
    Value* orig_weight = match_vmap.at(vmap.at("weight"));
    Value* orig_weight_quant = match_vmap.at(vmap.at("weight_quant"));

    orig_weight->node()->s_(attr::name, "_quantized_weight");
    orig_weight_quant->replaceAllUsesWith(orig_weight);
    nodes_to_delete.insert(orig_weight_quant->node());
  }

  for (Node* n : nodes_to_delete) {
    n->destroy();
  }
}

void InsertPrepackUnpack(std::shared_ptr<Graph>& graph) {
  insertPrepackUnpackForLinear(graph);
  insertPrepackUnpackForConv2d(graph);
}

void InsertPrepackUnpack(script::Module& module) {
  for (auto& method : module.get_methods()) {
    auto graph = method.graph();
    InsertPrepackUnpack(graph);
  }
  for (script::Module m : module.children()) {
    InsertPrepackUnpack(m);
  }
}

struct FoldPrepackedWeightIntoModuleHelper {
  void run(
      script::Module& module,
      const std::string& method_name,
      const script::Module& linear_params_module,
      const script::Module& conv_params_module) {
    auto method = module.get_method(method_name);
    auto graph = method.graph();
    GRAPH_DUMP("Before FoldPrepackWeightIntoModule: ", graph);

    // (is_conv, is_per_channel, pattern, packed_params_module)
    std::vector<PatternsAndModules> pattern_and_modules = {
        {false, false, linear_prepack_per_tensor, linear_params_module},
        {false, true, linear_prepack_per_channel, linear_params_module},
        {true, false, conv2d_prepack, conv_params_module},
        {true, true, conv2d_prepack_per_channel, conv_params_module}};
    for (const auto& pm : pattern_and_modules) {
      const Graph& pattern_graph = *pm.pattern.pattern_graph;
      const auto& vmap = pm.pattern.vmap;
      const auto& matches = findPatternMatches(pattern_graph, *graph);
      TORCH_INTERNAL_ASSERT(
          matches.size() <= 1, "We only support at most one match right now");
      for (const auto& match : matches) {
        const auto& match_vmap = match.values_map;
        auto w_dtype_opt = getIValue("w_dtype", match_vmap, vmap);
        auto w_scale_opt = getIValue("w_scale", match_vmap, vmap);
        auto w_zero_point_opt = getIValue("w_zero_point", match_vmap, vmap);
        if (!w_dtype_opt || !w_scale_opt || !w_zero_point_opt) {
          GRAPH_DEBUG(
              "dtype, scale or zero_point for weight(",
              getValue("w_dtype", match_vmap, vmap)->debugName(),
              ", ",
              getValue("w_scale", match_vmap, vmap)->debugName(),
              ", ",
              getValue("w_zero_point", match_vmap, vmap)->debugName(),
              ") is not constant, skipping the match.");
          continue;
        }
        auto w_dtype = w_dtype_opt.value().toScalarType();
        auto w = module.attr("weight").toTensor().data();
        at::Tensor w_quant;
        if (pm.is_per_channel) {
          auto w_axis_opt = getIValue("w_axis", match_vmap, vmap);
          if (!w_axis_opt) {
            GRAPH_DEBUG(
                "axis for weight ",
                getValue("w_axis", match_vmap, vmap)->debugName(),
                " is non-constant, skipping the match");
            continue;
          }
          auto w_scale = w_scale_opt.value().toTensor().to(at::kFloat);
          auto w_zero_point = w_zero_point_opt.value().toTensor().to(at::kInt);
          int w_axis = w_axis_opt.value().toInt();
          TORCH_CHECK(
              w_scale.sizes() == w_zero_point.sizes(),
              "scale and zero_point must have the same size");
          w_quant = at::quantize_per_channel(
              w, w_scale, w_zero_point, w_axis, w_dtype);
        } else {
          auto w_scale = w_scale_opt.value().toDouble();
          auto w_zero_point = w_zero_point_opt.value().toInt();
          w_quant = at::quantize_per_tensor(w, w_scale, w_zero_point, w_dtype);
        }
        c10::optional<at::Tensor> b = c10::nullopt;
        if (hastensor(module, "bias")) {
          b = module.attr("bias").toTensor().data();
        }
        script::Module wrapper_module = pm.packed_params_module.clone();
        auto set_weight_bias = wrapper_module.get_method("set_weight_bias");
        std::string module_name_prefix;
        if (pm.is_conv) {
          module_name_prefix = "_conv_packed_params_module_for_";
          auto stride_opt =
              toTwoElementIntList(getValue("stride", match_vmap, vmap));
          auto padding_opt =
              toTwoElementIntList(getValue("padding", match_vmap, vmap));
          auto dilation_opt =
              toTwoElementIntList(getValue("dilation", match_vmap, vmap));
          auto groups_opt = getIValue("groups", match_vmap, vmap);
          auto set_conv_params = wrapper_module.get_method("set_conv_params");
          if (!stride_opt || !padding_opt || !dilation_opt) {
            GRAPH_DEBUG(
                "Failed to extract two element IntList for stride/padding/dilation, (",
                getValue("stride", match_vmap, vmap)->debugName(),
                ", ",
                getValue("padding", match_vmap, vmap)->debugName(),
                ", ",
                getValue("dilation", match_vmap, vmap)->debugName(),
                ") skipping the match");
            continue;
          }
          set_conv_params(std::vector<IValue>{stride_opt.value(),
                                              padding_opt.value(),
                                              dilation_opt.value(),
                                              groups_opt.value()});
        } else {
          module_name_prefix = "_linear_packed_params_module_for_";
        }
        set_weight_bias(std::vector<IValue>{IValue(w_quant), IValue(b)});
        auto w_quant_val = getValue("w_quant", match_vmap, vmap);
        // unique name for the module based on %w_quant
        int uid = 0;
        auto module_name = module_name_prefix + c10::to_string(uid++);
        while (module.hasattr(module_name)) {
          module_name_prefix + c10::to_string(uid++);
        }
        GRAPH_UPDATE("Adding new module: ", module_name);
        module.register_module(module_name, wrapper_module);

        // Add GetAttr of the packed module
        auto packed_params_val = getValue("packed_params", match_vmap, vmap);
        WithInsertPoint ins(packed_params_val->node());
        // wrapper_module =
        // self.{_conv,_linear}_packed_params_module_for_{unique_id}
        Value* packed_params_module =
            graph->insertGetAttr(graph->inputs()[0], module_name)
                ->setType(wrapper_module.type());
        GRAPH_UPDATE("Adding GetAttr node for the wrapper module");

        // packed_params = wrapper_module._packed_params
        Value* packed_params_from_attr =
            graph->insertGetAttr(packed_params_module, "_packed_params");
        GRAPH_UPDATE(
            "Adding GetAttr node for _packed_params: ",
            packed_params_from_attr->debugName());
        packed_params_val->replaceAllUsesWith(packed_params_from_attr);

        // Delete nodes
        std::vector<Node*> nodes_to_delete = {w_quant_val->node(),
                                              packed_params_val->node()};
        for (auto n : nodes_to_delete) {
          n->removeAllInputs();
        }
        for (auto n : nodes_to_delete) {
          GRAPH_UPDATE("Deleting node: ", n);
          n->destroy();
        }
      }
    }
  }

  void run(
      script::Module& module,
      const script::Module& linear_params_module,
      const script::Module& conv_params_module) {
    for (auto& method : module.get_methods()) {
      run(module, method.name(), linear_params_module, conv_params_module);
    }
    for (script::Module m : module.children()) {
      run(m, linear_params_module, conv_params_module);
    }
  }

  const PatternInfo linear_prepack_per_tensor = PatternInfo::parse_from_str(R"(
graph(%a_dequant, %w, %b, %w_scale, %w_zero_point, %w_dtype):
        %w_quant = aten::quantize_per_tensor(%w, %w_scale, %w_zero_point, %w_dtype)
        %packed_params = quantized::linear_prepack(%w_quant, %b)
        return (%packed_params) )");

  const PatternInfo linear_prepack_per_channel = PatternInfo::parse_from_str(R"(
graph(%a_dequant, %w, %b, %w_scale, %w_zero_point, %w_axis, %w_dtype):
        %w_quant = aten::quantize_per_channel(%w, %w_scale, %w_zero_point, %w_axis, %w_dtype)
        %packed_params = quantized::linear_prepack(%w_quant, %b)
        return (%packed_params) )");

  const PatternInfo conv2d_prepack = PatternInfo::parse_from_str(R"(
graph(%a_dequant, %w, %b, %w_scale, %w_zero_point, %w_dtype, %stride, %padding, %dilation, %groups):
        %w_quant = aten::quantize_per_tensor(%w, %w_scale, %w_zero_point, %w_dtype)
        %packed_params = quantized::conv2d_prepack(%w_quant, %b, %stride, %padding, %dilation, %groups)
        return (%packed_params) )");

  const PatternInfo conv2d_prepack_per_channel = PatternInfo::parse_from_str(R"(
graph(%a_dequant, %w, %b, %w_scale, %w_zero_point, %w_axis, %w_dtype, %stride, %padding, %dilation, %groups):
        %w_quant = aten::quantize_per_channel(%w, %w_scale, %w_zero_point, %w_axis, %w_dtype)
        %packed_params = quantized::conv2d_prepack(%w_quant, %b, %stride, %padding, %dilation, %groups)
        return (%packed_params) )");
};

void FoldPrepackedWeightIntoModule(
    script::Module& module,
    const script::Module& linear_params_module,
    const script::Module& conv_params_module) {
  FoldPrepackedWeightIntoModuleHelper h;
  h.run(module, linear_params_module, conv_params_module);
}

void DedupModuleUses(script::Module& module) {
  ModuleUseDeduper d(module);
  d.dedup();
}

} // namespace jit
} // namespace torch<|MERGE_RESOLUTION|>--- conflicted
+++ resolved
@@ -1426,13 +1426,8 @@
     ConvBNParameters& r) {
   if (!hastensor(conv, "weight") || !hastensor(bn, "weight") ||
       !hastensor(bn, "bias") || !hastensor(bn, "running_mean") ||
-<<<<<<< HEAD
-      !hastensor(bn, "running_var") ||
-      !bn.hasattr("eps")) {
+      !hastensor(bn, "running_var") || !bn.hasattr("eps")) {
     GRAPH_DEBUG("has eps:", bn.hasattr("eps"));
-=======
-      !hastensor(bn, "running_var") || !bn.hasattr("eps")) {
->>>>>>> 051785e6
     return false;
   }
 
@@ -1553,17 +1548,8 @@
             conv_submodule.type()->unsafeRemoveConstant("bias");
             GRAPH_UPDATE("Removing bias None from conv module");
           } else {
-<<<<<<< HEAD
             TORCH_CHECK(false, "We don't support folding Conv"
                         " module with non-None bias constants");
-=======
-            TORCH_CHECK(
-                conv_submodule.type()->findAttributeSlot("bias").has_value());
-            GRAPH_UPDATE(
-                "Removing existing non-Tensor bias attribute from conv module");
-            conv_submodule._ivalue()->unsafeRemoveAttr("bias");
-            conv_submodule.type()->unsafeRemoveAttribute("bias");
->>>>>>> 051785e6
           }
         }
       }
