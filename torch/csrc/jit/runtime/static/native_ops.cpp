#include <torch/csrc/jit/runtime/static/ops.h>

#include <ATen/CPUFunctions.h>
#include <ATen/NativeFunctions.h>
#include <ATen/ScalarOps.h>
#include <ATen/TensorUtils.h>
#include <ATen/native/IndexingUtils.h>
#include <ATen/native/Resize.h>
#include <ATen/native/TensorAdvancedIndexing.h>
#include <c10/util/irange.h>
#include <torch/csrc/jit/ir/ir.h>
#include <torch/csrc/jit/runtime/register_ops_utils.h>
#include <torch/csrc/jit/runtime/vararg_functions.h>

namespace {
constexpr auto createBorrowedIValue =
    c10::MaybeOwnedTraits<c10::IValue>::createBorrow;
} // namespace
namespace torch {
namespace jit {

C10_DEFINE_REGISTRY(SRNativeOperatorRegistry, SROperatorFunctor);

bool nativeOpIsRegistered(const c10::Symbol& op_name) {
  const std::string name(op_name.toQualString());
  return SRNativeOperatorRegistry()->Has(name);
}

std::function<void(ProcessedNode*)> getNativeOperation(Node* n) {
  auto op_name = n->kind().toQualString();
  if (SRNativeOperatorRegistry()->Has(op_name)) {
    return SRNativeOperatorRegistry()->Create(op_name)->Generate(n);
  }
  return nullptr;
}

REGISTER_NATIVE_OPERATOR_FUNCTOR(
    prim::TupleConstruct,
    prim_TupleConstruct,
    [](Node* n) -> SROperator {
      return [](ProcessedNode* p_node) {
        // prepare inputs
        std::vector<IValue> stack;
        const size_t size = p_node->num_inputs();
        stack.reserve(size);
        for (const auto i : c10::irange(size)) {
          stack.emplace_back(p_node->Input(i));
        }
        // run op
        auto* node = p_node->node();
        const auto& type = node->output()->type()->expect<TupleType>();
        if (type->name().has_value()) {
          namedTupleConstruct(stack, type, node->inputs().size());
        } else {
          tupleConstruct(stack, node->inputs().size());
        }
        // put output back
        p_node->Output(0) = std::move(stack[0]);
      };
    });

REGISTER_NATIVE_OPERATOR_FUNCTOR(
    prim::TupleUnpack,
    prim_TupleUnpack,
    [](Node* n) -> SROperator {
      return [](ProcessedNode* p_node) {
        const auto& elems = p_node->Input(0).toTupleRef().elements();
        const size_t num_outputs = p_node->outputs().size();
        TORCH_CHECK(
            num_outputs == elems.size(),
            "Number of outputs must match number of tuple elements.")
        for (size_t i = 0; i < num_outputs; ++i) {
          p_node->Output(i) = elems[i];
        }
      };
    });

REGISTER_NATIVE_OPERATOR_FUNCTOR(
    prim::DictConstruct,
    prim_DictConstruct,
    [](Node* n) -> SROperator {
      return [](ProcessedNode* p_node) {
        // prepare inputs
        std::vector<IValue> stack;
        const size_t size = p_node->num_inputs();
        stack.reserve(size);
        for (const auto i : c10::irange(size)) {
          stack.emplace_back(p_node->Input(i));
        }
        // run op
        auto* node = p_node->node();
        dictConstruct(
            stack,
            node->output()->type()->expectRef<DictType>(),
            node->inputs().size());
        // put output back
        p_node->Output(0) = std::move(stack[0]);
      };
    });

// See [Borrowed IValue Outputs]
REGISTER_NATIVE_OPERATOR_FUNCTOR(
    static_runtime::dict_unpack,
    static_runtime_dict_unpack,
    [](Node*) -> SROperator {
      return [](ProcessedNode* p_node) {
        DCHECK(p_node->num_inputs() - 1 == p_node->outputs().size());
        auto dict = p_node->Input(0).toGenericDict();
        for (size_t i = 1; i < p_node->num_inputs(); ++i) {
          const auto& key = p_node->Input(i);
          auto value = dict.find(key);
          TORCH_CHECK(value != dict.end(), "Key not in dict: ", key);
          p_node->Output(i - 1) = createBorrowedIValue(value->value());
        }
      };
    });

REGISTER_NATIVE_OPERATOR_FUNCTOR(
    aten::__getitem__,
    aten_getitem,
    [](Node* n) -> SROperator {
      if (n->inputs().size() != 2) {
        return nullptr;
      }

      if (n->input(0)->type()->castRaw<DictType>()) {
        return [](ProcessedNode* p_node) {
          auto dict = p_node->Input(0).toGenericDict();
          const auto& key = p_node->Input(1);
          auto value = dict.find(key);
          TORCH_CHECK(value != dict.end(), "Key not in dict: ", key);
          p_node->Output(0) = value->value();
        };
      } else if (n->input(0)->type()->castRaw<ListType>()) {
        return [](ProcessedNode* p_node) {
          const auto& list = p_node->Input(0).toList();
          auto idx = p_node->Input(1).toInt();
          p_node->Output(0) = getItem(list, idx);
        };
      }

      // TODO(T98581096): make __getitem__ work for other container types
      return nullptr;
    });

REGISTER_NATIVE_OPERATOR_FUNCTOR(
    prim::ListConstruct,
    prim_ListConstruct,
    [](Node* n) -> SROperator {
      return [](ProcessedNode* p_node) {
        // prepare inputs
        std::vector<IValue> stack;
        const size_t size = p_node->num_inputs();
        stack.reserve(size);
        for (const auto i : c10::irange(size)) {
          stack.emplace_back(p_node->Input(i));
        }
        // run op
        listConstruct(
            stack,
            p_node->node()->output()->type()->expectRef<ListType>(),
            p_node->num_inputs());
        // put output back
        p_node->Output(0) = std::move(stack[0]);
      };
    });

REGISTER_NATIVE_OPERATOR_FUNCTOR(
    prim::ListUnpack,
    prim_ListUnpack,
    [](Node* n) -> SROperator {
      return [](ProcessedNode* p_node) {
        // prepare inputs
        std::vector<IValue> stack;
        const size_t size = p_node->num_inputs();
        stack.reserve(size);
        for (const auto i : c10::irange(size)) {
          stack.emplace_back(p_node->Input(i));
        }
        // run op
        size_t num_outputs = p_node->outputs().size();
        listUnpack(stack, num_outputs);
        // put output back
        DCHECK_EQ(stack.size(), num_outputs);
        for (const auto i : c10::irange(num_outputs)) {
          p_node->Output(i) = std::move(stack[i]);
        }
      };
    });

REGISTER_NATIVE_OPERATOR_FUNCTOR(
    aten::append,
    aten_append,
    [](Node* n) -> SROperator {
      return [](ProcessedNode* p_node) {
        auto list = p_node->Input(0).toList();
        list.push_back(p_node->Input(1));
      };
    });

REGISTER_NATIVE_OPERATOR_FUNCTOR(
    prim::GetAttr,
    prim_GetAttr,
    [](Node* n) -> SROperator {
      return [](ProcessedNode* p_node) {
        auto module = p_node->Input(0).toObject();
        Node* node = p_node->node();
        const auto& type = node->input()->type()->expectRef<ClassType>();
        const auto& field = node->s(attr::name);
        const auto slot = type.getAttributeSlot(field);
        p_node->Output(0) = module->getSlot(slot);
      };
    });

REGISTER_NATIVE_OPERATOR_FUNCTOR(
    prim::SetAttr,
    prim_SetAttr,
    [](Node* n) -> SROperator {
      return [](ProcessedNode* p_node) {
        auto module = p_node->Input(0).toObject();
        Node* node = p_node->node();
        const auto& type = node->inputs()[0]->type()->expectRef<ClassType>();
        const auto& field = node->s(attr::name);
        const auto slot = type.getAttributeSlot(field);
        module->setSlot(slot, p_node->Input(1));
      };
    });

REGISTER_NATIVE_OPERATOR_FUNCTOR(
    aten::transpose,
    aten_transpose,
    [](Node* n) -> SROperator {
      if (!n->matches(torch::schema(
              "aten::transpose.int(Tensor(a) self, int dim0, int dim1) -> Tensor(a)"))) {
        LogAndDumpSchema(n);
        return nullptr;
      }
      return [](ProcessedNode* p_node) {
        const auto& in0_t = p_node->Input(0).toTensor();
        const auto in1_i = p_node->Input(1).toInt();
        const auto in2_i = p_node->Input(2).toInt();
        p_node->Output(0) = at::native::transpose(in0_t, in1_i, in2_i);
      };
    });

REGISTER_NATIVE_OPERATOR_FUNCTOR(aten::flatten, aten_flatten, [](Node* n) -> SROperator {
  if (!n->matches(torch::schema(
          "aten::flatten.using_ints(Tensor(a) self, int start_dim=0, int end_dim=-1) -> Tensor(a)"))) {
    LogAndDumpSchema(n);
    return nullptr;
  }
  return [](ProcessedNode* p_node) {
    const auto& in0_t = p_node->Input(0).toTensor();
    const auto in1_i = p_node->Input(1).toInt();
    const auto in2_i = p_node->Input(2).toInt();
    p_node->Output(0) = at::native::flatten(in0_t, in1_i, in2_i);
  };
});

REGISTER_NATIVE_OPERATOR_FUNCTOR(
    aten::permute,
    aten_permute,
    [](Node* n) -> SROperator {
      if (!n->matches(torch::schema(
              "aten::permute(Tensor(a) self, int[] dims) -> Tensor(a)"))) {
        LogAndDumpSchema(n);
        return nullptr;
      }
      return [](ProcessedNode* p_node) {
        const auto& in0_t = p_node->Input(0).toTensor();
        const auto in1_iv = p_node->Input(1).toIntVector();
        p_node->Output(0) = at::native::permute(in0_t, in1_iv);
      };
    });

REGISTER_NATIVE_OPERATOR_FUNCTOR(
    aten::reshape,
    aten_reshape,
    [](Node* n) -> SROperator {
      if (!n->matches(torch::schema(
              "aten::reshape(Tensor(a) self, int[] shape) -> Tensor(a)"))) {
        LogAndDumpSchema(n);
        return nullptr;
      }
      return [](ProcessedNode* p_node) {
        const auto& in0_t = p_node->Input(0).toTensor();
        const auto in1_iv = p_node->Input(1).toIntVector();
        p_node->Output(0) = at::native::reshape(in0_t, in1_iv);
      };
    });

REGISTER_NATIVE_OPERATOR_FUNCTOR(aten::slice, aten_slice, [](Node* n) -> SROperator {
  if (!n->matches(torch::schema(
          "aten::slice.Tensor(Tensor(a) self, int dim=0, int? start=0, int? end=9223372036854775807, int step=1) -> Tensor(a)"))) {
    LogAndDumpSchema(n);
    return nullptr;
  }
  return [](ProcessedNode* p_node) {
    const auto& in0_t = p_node->Input(0).toTensor();
    const auto in1_i = p_node->Input(1).toInt();
    const auto in2_i = p_node->Input(2).toInt();
    const auto in3_i = p_node->Input(3).toInt();
    const auto in4_i = p_node->Input(4).toInt();
    p_node->Output(0) = at::native::slice(in0_t, in1_i, in2_i, in3_i, in4_i);
  };
});

REGISTER_NATIVE_OPERATOR_FUNCTOR(aten::narrow, aten_narrow, [](Node* n) -> SROperator {
  if (!n->matches(torch::schema(
          "aten::narrow(Tensor(a) self, int dim, int start, int length) -> Tensor(a)")) &&
      !n->matches(torch::schema(
          "aten::narrow.Tensor(Tensor(a) self, int dim, Tensor start, int length) -> Tensor(a)"))) {
    LogAndDumpSchema(n);
    return nullptr;
  }
  return [](ProcessedNode* p_node) {
    const auto& self = p_node->Input(0).toTensor(); // self
    const auto dim = p_node->Input(1).toInt(); // dim
    int64_t start = 0;
    if (p_node->Input(2).isScalar()) {
      start = p_node->Input(2).toInt();
    } else {
      auto& t = p_node->Input(2).toTensor();
      start = t.item<int64_t>();
    }
    const auto length = p_node->Input(3).toInt(); // length
    TORCH_CHECK(
        self.dim() > 0, "narrow() cannot be applied to a 0-dim tensor.");
    auto cur_size = self.sizes()[dim];
    if (start != cur_size && start < 0) { // start being the end is valid, but
                                          // not a valid dim specification.
      start = at::maybe_wrap_dim(start, cur_size);
    }
    TORCH_CHECK(
        length >= 0 && start <= cur_size - length,
        "start (",
        start,
        ") + length (",
        length,
        ") exceeds dimension size (",
        cur_size,
        ").");
    p_node->Output(0) = at::native::slice(self, dim, start, start + length, 1);
  };
});

REGISTER_NATIVE_OPERATOR_FUNCTOR(aten::to, aten_to, [](Node* n) -> SROperator {
  if (n->matches(torch::schema(
          "aten::to.other(Tensor(a) self, Tensor other, bool non_blocking=False, bool copy=False, MemoryFormat? memory_format=None) -> Tensor(a)"))) {
    return [](ProcessedNode* p_node) {
      const auto& in0_t = p_node->Input(0).toTensor();
      const auto& in1_t = p_node->Input(1).toTensor();
      const auto in2_i = p_node->Input(2).toBool();
      const auto in3_i = p_node->Input(3).toBool();
      const auto in4_o = p_node->Input(4).toOptional<at::MemoryFormat>();
      p_node->Output(0) = at::native::to(in0_t, in1_t, in2_i, in3_i, in4_o);
    };
  }
  if (n->matches(torch::schema(
          "aten::to.dtype(Tensor(a) self, ScalarType dtype, bool non_blocking=False, bool copy=False, MemoryFormat? memory_format=None) -> Tensor(a)"))) {
    return [](ProcessedNode* p_node) {
      const auto& in0_t = p_node->Input(0).toTensor();
      const auto in1_i = p_node->Input(1).toScalarType();
      const auto in2_i = p_node->Input(2).toBool();
      const auto in3_i = p_node->Input(3).toBool();
      const auto in4_o = p_node->Input(4).toOptional<at::MemoryFormat>();
      p_node->Output(0) = at::native::to(in0_t, in1_i, in2_i, in3_i, in4_o);
    };
  }
  if (n->matches(torch::schema(
          "aten::to.prim_dtype(Tensor(a) self, int? dtype, bool non_blocking=False, bool copy=False) -> Tensor(a|b)"))) {
    return [](ProcessedNode* p_node) {
      const auto& in0_t = p_node->Input(0).toTensor();
      const auto in1_i = p_node->Input(1).toOptional<at::ScalarType>();
      const auto in2_i = p_node->Input(2).toBool();
      const auto in3_i = p_node->Input(3).toBool();
      // To mimick the behavior of the JIT interpreter, if both dtype
      // and copy are not set, we return self. Otherwise, we assume
      // that dtype is set.
      if (!in1_i && !in3_i) {
        p_node->Output(0) = in0_t;
      } else {
        TORCH_CHECK(
            in1_i,
            "dytpe cannot be None when copy is True for aten::to.prim_dtype");
        p_node->Output(0) = at::native::to(in0_t, *in1_i, in2_i, in3_i);
      }
    };
  }
  LogAndDumpSchema(n);
  return nullptr;
});

REGISTER_NATIVE_OPERATOR_FUNCTOR(
    aten::detach,
    aten_detach,
    [](Node* n) -> SROperator {
      if (!n->matches(
              torch::schema("aten::detach(Tensor(a) self) -> Tensor(a)"))) {
        LogAndDumpSchema(n);
        return nullptr;
      }
      return [](ProcessedNode* p_node) {
        const auto& in0_t = p_node->Input(0).toTensor();
        p_node->Output(0) = at::native::alias(in0_t);
      };
    });

REGISTER_NATIVE_OPERATOR_FUNCTOR(
    aten::expand_as,
    aten_expand_as,
    [](Node* n) -> SROperator {
      if (!n->matches(torch::schema(
              "aten::expand_as(Tensor(a) self, Tensor other) -> Tensor(a)"))) {
        LogAndDumpSchema(n);
        return nullptr;
      }
      return [](ProcessedNode* p_node) {
        const auto& self = p_node->Input(0).toTensor();
        const auto& other = p_node->Input(1).toTensor();
        p_node->Output(0) = self.expand(other.sizes());
      };
    });

REGISTER_NATIVE_OPERATOR_FUNCTOR(
    prim::isinstance,
    prim_isinstance,
    [](Node* n) -> SROperator {
      if (!n->matches(
              torch::schema("prim::isinstance(Any to_check) -> bool"))) {
        LogAndDumpSchema(n);
        return nullptr;
      }
      return [](ProcessedNode* p_node) {
        auto input_type = p_node->Input(0).type();

        auto* node = p_node->node();
        const std::vector<TypePtr>& candidates = node->tys(attr::types);
        for (const auto& candidate_type : candidates) {
          if (input_type->isSubtypeOf(*candidate_type)) {
            p_node->Output(0) = true;
            return;
          }
        }

        p_node->Output(0) = false;
      };
    });

REGISTER_NATIVE_OPERATOR_FUNCTOR(
    prim::TypeCheck,
    prim_TypeCheck,
    [](Node* n) -> SROperator {
      return [](ProcessedNode* p_node) {
        auto* node = p_node->node();
        const size_t num_inputs = node->inputs().size();
        TORCH_INTERNAL_ASSERT(
            num_inputs && num_inputs + 1 == node->outputs().size());

        const auto& expected_types = node->tys(attr::types);

        for (size_t i = 0; i < num_inputs; i++) {
          p_node->Output(i) = p_node->Input(i);
        }

        for (size_t i = 0; i < num_inputs; i++) {
          auto& input_tensor = p_node->Input(i).toTensor();
          auto* expected_type = expected_types[i]->castRaw<TensorType>();
          if (input_tensor.defined() &&
              !expected_type->matchTensor(input_tensor)) {
            p_node->Output(num_inputs) = false;
            return;
          }
        }

        p_node->Output(num_inputs) = true;
      };
    });

// See [Borrowed IValue Outputs]
REGISTER_NATIVE_OPERATOR_FUNCTOR(
    static_runtime::VarTupleUnpack,
    static_runtime_VarTupleUnpack,
    [](Node*) -> SROperator {
      return [](ProcessedNode* pnode) {
        size_t output_idx = 0;
        for (const auto idx : c10::irange(pnode->num_inputs())) {
          const auto& tuple = pnode->Input(idx);
          for (auto& elem : tuple.toTupleRef().elements()) {
            pnode->Output(output_idx) = createBorrowedIValue(elem);
            ++output_idx;
          }
        }
      };
    });

REGISTER_NATIVE_OPERATOR_FUNCTOR(
    aten::view,
    aten_view,
    [](Node* n) -> SROperator {
      if (!n->matches(torch::schema(
              "aten::view(Tensor(a) self, int[] size) -> (Tensor(a))"))) {
        LogAndDumpSchema(n);
        return nullptr;
      }
      return [](ProcessedNode* p_node) {
        const auto& input = p_node->Input(0).toTensor();
        const auto size = p_node->Input(1).toIntList();
        p_node->Output(0) = at::native::view(input, size.vec());
      };
    });

REGISTER_NATIVE_OPERATOR_FUNCTOR(
    aten::size,
    aten_size,
    [](Node* n) -> SROperator {
      if (!n->matches(
              torch::schema("aten::size(Tensor self, int dim) -> int"))) {
        LogAndDumpSchema(n);
        return nullptr;
      }
      return [](ProcessedNode* p_node) {
        const auto& input = p_node->Input(0).toTensor();
        auto dim = p_node->Input(1).toInt();
        const auto ndim = input.dim();

        if (dim < 0 || dim >= ndim) {
          dim = c10::maybe_wrap_dim(dim, ndim);
        }
        p_node->Output(0) = input.sizes()[dim];
      };
    });

REGISTER_NATIVE_OPERATOR_FUNCTOR(
    aten::squeeze,
    aten_squeeze,
    [](Node* n) -> SROperator {
      if (!n->matches(torch::schema(
              "aten::squeeze.dim(Tensor(a) self, int dim) -> Tensor(a)"))) {
        LogAndDumpSchema(n);
        return nullptr;
      }

      return [](ProcessedNode* p_node) {
        const auto& self = p_node->Input(0).toTensor();
        const auto dim = p_node->Input(1).toInt();
        p_node->Output(0) = at::native::squeeze(self, dim);
      };
    });

REGISTER_NATIVE_OPERATOR_FUNCTOR(aten::split, aten_split, [](Node* n) -> SROperator {
  if (n->matches(torch::schema(
          "aten::split(Tensor(a -> *) self, int split_size, int dim=0) -> Tensor(a)[]"))) {
    return [](ProcessedNode* p_node) {
      const auto& self = p_node->Input(0).toTensor();
      const auto split_size = p_node->Input(1).toInt();
      const auto dim = p_node->Input(2).toInt();
      p_node->Output(0) = at::native::split(self, split_size, dim);
    };
  }

  if (n->matches(torch::schema(
          "aten::split(Tensor(a -> *) self, int[] split_sizes, int dim=0) -> (Tensor[])"))) {
    return [](ProcessedNode* p_node) {
      const auto& self = p_node->Input(0).toTensor();
      const auto& split_sizes = p_node->Input(1).toIntList();
      const auto dim = p_node->Input(2).toInt();
      p_node->Output(0) =
          at::native::split_with_sizes(self, split_sizes.vec(), dim);
    };
  }

  LogAndDumpSchema(n);
  return nullptr;
});

REGISTER_NATIVE_OPERATOR_FUNCTOR(
    aten::split_with_sizes,
    aten_split_with_sizes,
    [](Node* n) -> SROperator {
      if (!n->matches(torch::schema(
              "aten::split_with_sizes(Tensor(a -> *) self, int[] split_sizes, int dim=0) -> Tensor(a)[]")) &&
          !n->matches(torch::schema(
              "aten::split_with_sizes(Tensor(a -> *) self, int[] split_sizes, int dim=0) -> (Tensor[])"))) {
        LogAndDumpSchema(n);
        return nullptr;
      }
      return [](ProcessedNode* p_node) {
        const auto& self = p_node->Input(0).toTensor();
        const auto& split_sizes = p_node->Input(1).toIntList();
        const auto dim = p_node->Input(2).toInt();
        p_node->Output(0) =
            at::native::split_with_sizes(self, split_sizes.vec(), dim);
      };
    });

<<<<<<< HEAD
// See [Create owned refs for special values]
REGISTER_NATIVE_OPERATOR_FUNCTOR(
    static_runtime::create_owned_ref,
    static_runtime_create_owned_ref,
    [](Node*) -> SROperator {
      return
          [](ProcessedNode* p_node) { p_node->Output(0) = p_node->Input(0); };
=======
REGISTER_NATIVE_OPERATOR_FUNCTOR(
    static_runtime::select_tensor,
    aten_select_tensor,
    [](Node* n) -> SROperator {
      TORCH_CHECK(n->inputs().size() == 3);
      return [](ProcessedNode* p_node) {
        const auto did_copy = p_node->Input(2).toBool();
        DCHECK(p_node->Input(0).isTensor());
        DCHECK(!did_copy || p_node->Input(1).isTensor());
        const IValue& assignFrom =
            did_copy ? p_node->Input(1) : p_node->Input(0);
        // Create an IValue that borrows the input Tensor in order to
        // save a refcount increment here and decrement in
        // MemoryPlanner::deallocate. MemoryPlanner knows about this
        // and will safely clean it up by using the corresponding
        // destroyBorrow method.
        p_node->Output(0) =
            IValue(c10::MaybeOwnedTraits<at::TensorBase>::createBorrow(
                assignFrom.toTensor()));
      };
>>>>>>> 73f682fd
    });

} // namespace jit
} // namespace torch<|MERGE_RESOLUTION|>--- conflicted
+++ resolved
@@ -594,15 +594,6 @@
       };
     });
 
-<<<<<<< HEAD
-// See [Create owned refs for special values]
-REGISTER_NATIVE_OPERATOR_FUNCTOR(
-    static_runtime::create_owned_ref,
-    static_runtime_create_owned_ref,
-    [](Node*) -> SROperator {
-      return
-          [](ProcessedNode* p_node) { p_node->Output(0) = p_node->Input(0); };
-=======
 REGISTER_NATIVE_OPERATOR_FUNCTOR(
     static_runtime::select_tensor,
     aten_select_tensor,
@@ -623,7 +614,15 @@
             IValue(c10::MaybeOwnedTraits<at::TensorBase>::createBorrow(
                 assignFrom.toTensor()));
       };
->>>>>>> 73f682fd
+    });
+
+// See [Create owned refs for special values]
+REGISTER_NATIVE_OPERATOR_FUNCTOR(
+    static_runtime::create_owned_ref,
+    static_runtime_create_owned_ref,
+    [](Node*) -> SROperator {
+      return
+          [](ProcessedNode* p_node) { p_node->Output(0) = p_node->Input(0); };
     });
 
 } // namespace jit
