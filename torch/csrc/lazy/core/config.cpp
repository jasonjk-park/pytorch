#include <torch/csrc/lazy/core/config.h>

<<<<<<< HEAD
C10_DEFINE_int(
    torch_lazy_io_thread_pool_size,
    // TODO: measure which default value will give better
    // performance, std::thread::hardware_concurrency()?
    1,
    "Size of the execution thread pool");
=======
C10_DEFINE_bool(torch_lazy_ir_debug, false, "Enable lazy tensor IR debugging");
>>>>>>> 15b9e5f8

C10_DEFINE_bool(
    torch_lazy_param_aliasing,
    false,
<<<<<<< HEAD
    "Enable lazy tensor IR debugging");
=======
    "Enable parameter aliasing support");

C10_DEFINE_int(
    torch_lazy_compilation_cache_size,
    1024,
    "Size of the compilation cache");

C10_DEFINE_int(
    torch_lazy_device_data_cache_size,
    128,
    "Size of the DeviceData cache");

C10_DEFINE_int(
    torch_lazy_io_thread_pool_size,
    // TODO: measure which default value will give better
    // performance, std::thread::hardware_concurrency()?
    1,
    "Size of the execution thread pool");

C10_DEFINE_int(torch_lazy_metrics_samples, 1024, "Max metrics sample size");

C10_DEFINE_int(
    torch_lazy_trim_graph_check_frequency,
    5000,
    "How often to check for whether a graph needs to be split");

C10_DEFINE_int(
    torch_lazy_trim_graph_size,
    100000,
    "The threshold (in terms of the number of nodes) for splitting a graph");
>>>>>>> 15b9e5f8

C10_DEFINE_string(
    torch_lazy_metrics_percentiles,
    "0.01:0.05:0.1:0.2:0.5:0.8:0.9:0.95:0.99",
<<<<<<< HEAD
    "Metrics percentiles to be collected, using : as the delimiter");

C10_DEFINE_int(torch_lazy_metrics_samples, 1024, "Max metrics sample size");
=======
    "Metrics percentiles to be collected, using : as the delimiter");
>>>>>>> 15b9e5f8
<|MERGE_RESOLUTION|>--- conflicted
+++ resolved
@@ -1,22 +1,16 @@
 #include <torch/csrc/lazy/core/config.h>
 
-<<<<<<< HEAD
 C10_DEFINE_int(
     torch_lazy_io_thread_pool_size,
     // TODO: measure which default value will give better
     // performance, std::thread::hardware_concurrency()?
     1,
     "Size of the execution thread pool");
-=======
 C10_DEFINE_bool(torch_lazy_ir_debug, false, "Enable lazy tensor IR debugging");
->>>>>>> 15b9e5f8
 
 C10_DEFINE_bool(
     torch_lazy_param_aliasing,
     false,
-<<<<<<< HEAD
-    "Enable lazy tensor IR debugging");
-=======
     "Enable parameter aliasing support");
 
 C10_DEFINE_int(
@@ -29,13 +23,6 @@
     128,
     "Size of the DeviceData cache");
 
-C10_DEFINE_int(
-    torch_lazy_io_thread_pool_size,
-    // TODO: measure which default value will give better
-    // performance, std::thread::hardware_concurrency()?
-    1,
-    "Size of the execution thread pool");
-
 C10_DEFINE_int(torch_lazy_metrics_samples, 1024, "Max metrics sample size");
 
 C10_DEFINE_int(
@@ -47,15 +34,8 @@
     torch_lazy_trim_graph_size,
     100000,
     "The threshold (in terms of the number of nodes) for splitting a graph");
->>>>>>> 15b9e5f8
 
 C10_DEFINE_string(
     torch_lazy_metrics_percentiles,
     "0.01:0.05:0.1:0.2:0.5:0.8:0.9:0.95:0.99",
-<<<<<<< HEAD
     "Metrics percentiles to be collected, using : as the delimiter");
-
-C10_DEFINE_int(torch_lazy_metrics_samples, 1024, "Max metrics sample size");
-=======
-    "Metrics percentiles to be collected, using : as the delimiter");
->>>>>>> 15b9e5f8
