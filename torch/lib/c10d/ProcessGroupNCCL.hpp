#pragma once

#include <chrono>
#include <iostream>
#include <list>
#include <mutex>
#include <thread>
#include <unordered_map>

#include <c10d/NCCLUtils.hpp>
#include <c10d/ProcessGroup.hpp>
#include <c10d/Store.hpp>

#include <ATen/cuda/CUDAContext.h>
#include <ATen/cuda/CUDAEvent.h>
#include <ATen/cuda/CUDAMultiStreamGuard.h>
#include <c10/core/Stream.h>
#include <c10/core/StreamGuard.h>
#include <c10/cuda/CUDACachingAllocator.h>
#include <c10/cuda/CUDAStream.h>

#include <torch/custom_class.h>

namespace c10d {

// Environment variable which controls whether or not wait() is blocking or
// non-blocking.
constexpr const char* NCCL_BLOCKING_WAIT = "NCCL_BLOCKING_WAIT";

// Environment variable which controls whether or not we perform Async Error
// Handling with NCCL.
constexpr const char* NCCL_ASYNC_ERROR_HANDLING = "NCCL_ASYNC_ERROR_HANDLING";

// ProcessGroupNCCL implements NCCL bindings for c10d.
//
// All functions of the class are expected to be called in the same order
// across all processes in the process group.  This is the only way that we
// can guarantee to match up the same calls among all processes.
//
// All NCCL functions provided by this class are asynchronous functions. More
// specifically, each NCCL call is scheduled on a separate CUDA stream that is
// different from the current CUDA stream. This is for the purpose of
// achieving potentially concurrency and better performance. As a result,
// it is the callers' responsibility to make sure that the CUDA stream their
// code works on needs to wait for the NCCL operation from
// this class.
//
// This can be done by calling:
//
// either WorkNCCL::wait() or WorkNCCL::synchronize(), both achieves the same
// functionality and are synonyms.
//
// Also note that WorkNCCL::finishedGPUExecution() is a helper function only
// provided by ProcessGroupNCCL to check if the NCCL operation of WorkNCCL has
// finished execution on the GPU (not just scheduled).
//
// Example on using the NCCL process group
//
//   ProcessGroupNCCL pg(store, rank, size);
//   std::shared_ptr<WorkNCCL> work = pg.allreduce(tensors);
//
//   // At this point, NCCL kernel has already by queued successfully
//   // Now, let current stream wait for the NCCL to finish, this function is
//   // async operation as well
//
//   work->wait()
//
//   // Now continue on other work in the current stream.
class ProcessGroupNCCL : public ProcessGroup {
 public:
  class WorkNCCL : public ProcessGroup::Work,
    public std::enable_shared_from_this<WorkNCCL> {
   public:
    // Constructor takes a list of CUDA devices
    WorkNCCL(const std::vector<at::Device>& devices, int rank, OpType opType, const char* profilingTitle = nullptr);
    // Copy constructor doing partial copy without outputs_. Cleanup thread
    // monitors and removes finished works. However it will deadlock when
    // destructs outputs_ tensors who are view tensors in autograd graph.
    WorkNCCL(const WorkNCCL& w);

    virtual ~WorkNCCL();

    // Checks if request has completed. In this specific case of NCCL, it checks
    // if the NCCL operation has completed on the GPU in its own NCCL stream.
    // Non-blocking operation.
    bool isCompleted() override;

    bool isSuccess() const override;

    // Same as calling synchronize() for NCCL work.
    bool wait(std::chrono::milliseconds timeout = kNoTimeout) override;

    void abort() override;

    // Let current stream wait on the completing of the NCCL work
    // Throws on exceptions. Blocking operation, which will wait for work
    // completion.
    void synchronize() override;

    // Synchronize streams by blocking each on the NCCL stream
    void synchronizeStreams();

    // Helper function used in CUDA Stream callbacks to complete WorkNCCL
    // objects and throw exceptions when neeeded.
    void handleNCCLGuard();

    // Helper function that checks if the NCCL kernels have finished
    // execution on the GPUs
    bool finishedGPUExecution();

    // Get a Future object that will be marked as completed internally.
    // It actually returns a FutureNCCL object which is a sub class Future.
    c10::intrusive_ptr<c10::ivalue::Future> getFuture() override;

    // Helper function that sets an exception_ptr on the WorkNCCL object.
    void setException(std::exception_ptr exception_ptr);

    // Helper function that returns True if the WorkNCCL object has timed out
    // and False otherwise.
    bool timedOut();

    std::vector<at::Tensor> result() override;

   protected:
    // The cached list of CUDA devices to operate on
    std::vector<at::Device> devices_;

    // The CUDA events tracking this work item on multiple CUDA devices
    std::shared_ptr<std::vector<at::cuda::CUDAEvent>> cudaEvents_;

    // The NCCL communicators used for this work item.
    std::vector<std::shared_ptr<NCCLComm>> ncclComms_;

    // Tensors used for barrier op
    std::vector<at::Tensor> barrierTensors_;

    // Clone of blockingWait_ from ProcessGroupNCCL.
    bool blockingWait_ = false;

    // Clone of opTimeout_ from ProcessGroupNCCL.
    std::chrono::milliseconds opTimeout_;

    // Time point representing when the work started.
    std::chrono::time_point<std::chrono::steady_clock> workStartTime_;

    // Wrapper method for the static checkForNCCLErrors which can be overridden
    // for tests.
    virtual std::exception_ptr checkForNCCLErrors(
        const std::vector<std::shared_ptr<NCCLComm>>& ncclComms) const;

    friend std::ostream& operator<<(
        std::ostream& output,
        const WorkNCCL& workNCCL);

   private:
    // Helper function for synchronize
    void synchronizeInternal(std::chrono::milliseconds timeout);
    // Checks for NCCL errors and sets an appropriate exception_ptr.
    void checkAndSetException();

    // Checks for NCCL errors and throws an appropriate exception.
    void checkAndThrowException();

    // Just checks whether GPU execution has completed, without modifying
    // exception_ptr.
    bool finishedGPUExecutionInternal() const;

    // Reference to the store so that we can write aborted communicators
    // to the store.
    c10::intrusive_ptr<Store> store_;

    // Store a reference to NCCL collective's outputs to be used by getFuture.
    std::shared_ptr<std::vector<at::Tensor>> outputs_;

    friend class ProcessGroupNCCL;
  };

  struct Options : torch::CustomClassHolder {
    explicit Options();

    // return intrusive_ptr of the object
    static c10::intrusive_ptr<Options> create(
        std::chrono::milliseconds timeout = kNoTimeout,
        bool isHighStream = false) {
      return c10::make_intrusive<Options>();
    }

    std::chrono::milliseconds opTimeout;
    bool isHighPriorityStream;
  };

  // FutureNCCL is a subclass of ivalue's Future. The goal is to use
  // this class in getFuture API of WorkNCCL. This Future is mostly a
  // wrapper to synchronize streams appropriately and it mostly enables
  // the async programming model of CUDA while trying to adhere to the
  // Future interface. FutureNCCL does not support NCCL_BLOCKING_WAIT flag
  // or NCCL's barrier().
  //
  // If created by WorkNCCL's getFuture API, FutureNCCL has a reference to
  // WorkNCCL's cudaEvents, NCCL collective's outputs, and the device index of
  // outputs' device. Its value is NCCL collective's outputs.
  //
  // If created by FutureNCCL's then callback, its value becomes the value of
  // callback() and its cudaEvents will record the NCCL stream that runs that
  // callback. Before invoking the callback, FutureNCCL will synchronize its
  // own cudaEvents with the stream that runs the callback. This design
  // enables synchronizing the appropriate streams and avoids stalling PyTorch's
  // default stream while running the callback. In case of multiple then
  // callbacks, each will be executed on its own fresh stream.
  struct FutureNCCL : at::ivalue::Future {
   public:
    explicit FutureNCCL(
        at::IValue value,
        std::shared_ptr<std::vector<at::cuda::CUDAEvent>> cudaEvents)
        : at::ivalue::Future(c10::ListType::create(c10::TensorType::get())),
          value_(std::move(value)),
          cudaEvents_(std::move(cudaEvents)) {
    }

    FutureNCCL()
        : at::ivalue::Future(c10::ListType::create(c10::TensorType::get())) {}

    // Gets the current stream of the device and synchronizes recorded streams
    // with that. It will return after synchronizing the correct GPU streams to
    // ensure we can have async CUDA execution and it does not wait for the
    // entire operation to complete on GPU.
    void wait() override {
      if (error_) {
        throw *error_;
      }

      for (at::cuda::CUDAEvent& cudaEvent : *cudaEvents_) {
        cudaEvent.block(
            at::cuda::getCurrentCUDAStream(cudaEvent.device_index()));
      }
    }

    // If FutureNCCL was created by FutureNCCL::then, its value would be empty
    // initially. FutureNCCL::then will later use this method to set its value
    // to the return value of the callback.
    void markCompleted(at::IValue value) override {
      TORCH_INTERNAL_ASSERT(
          value_.isNone(),
          "Attempting to set value of a FutureNCCL which has a value."
          "FutureNCCL's value was internally set to NCCL collective's "
          "outputs or the return value of the callback.");
      value_ = std::move(value);

      if (cudaEvents_ == nullptr) {
        std::vector<bool> isCudaDeviceUsed(c10::cuda::device_count(), false);
        for (const at::DataPtr& data_ptr : extractDataPtrs(value_)) {
          if (data_ptr.device().is_cuda()) {
            isCudaDeviceUsed[data_ptr.device().index()] = true;
          }
        }

        cudaEvents_ = std::make_shared<std::vector<at::cuda::CUDAEvent>>();
        for (c10::DeviceIndex idx = 0; idx < isCudaDeviceUsed.size(); idx++) {
          if (isCudaDeviceUsed[idx]) {
            at::cuda::CUDAEvent cudaEvent;
<<<<<<< HEAD
            cudaEvent.record(at::cuda::getDefaultCUDAStream(idx));
=======
            cudaEvent.record(at::cuda::getCurrentCUDAStream(idx));
            deviceIndices_.push_back(idx);
>>>>>>> 580f8bbc
            (*cudaEvents_).push_back(std::move(cudaEvent));
          }
        }
      }
    }

    // Just returns FutureNCCL's value after wait returns.
    at::IValue value() override {
      TORCH_INTERNAL_ASSERT(hasValue(), "FutureNCCL's value is None.")
      wait();
      return value_;
    }

    const at::IValue& constValue() override {
      TORCH_INTERNAL_ASSERT(hasValue(), "FutureNCCL's value is None.")
      wait();
      return value_;
    }

    // Adds a callback to FutureNCCL. It invokes the callback inline after
    // synchronizing FutureNCCL's own cudaEvents with the stream that runs
    // this callback. This new FutureNCCL's cudaEvents will record the
    // callback's stream and will have the result value of the callback.
    void addCallback(std::function<void(void)> callback) override {
      // Get a stream for all devices, even those that are not used by the
      // value, because the user's callback could use those other devices.
      std::vector<at::cuda::CUDAStream> streams;
      for (c10::DeviceIndex idx = 0; idx < c10::cuda::device_count(); idx++) {
        // FIXME Should we find a way to allow to change the priority of
        // streams?
        streams.push_back(
            at::cuda::getStreamFromPool(/*isHighPriority=*/false, idx));
      }

      // Do not free the underlying data storage of value_ before its
      // usage on the stream finishes.
      for (const at::DataPtr& data_ptr : extractDataPtrs(value_)) {
        if (data_ptr.device().is_cuda()) {
          c10::cuda::CUDACachingAllocator::recordStream(
              data_ptr, streams[data_ptr.device().index()]);
        }
      }

      for (at::cuda::CUDAEvent& cudaEvent : *cudaEvents_) {
        cudaEvent.block(streams[cudaEvent.device_index()]);
      }

      // Use the dedicated callback stream to run callback.
      at::cuda::CUDAMultiStreamGuard streamGuard(streams);
      callback();
    }

    // Adds a callback to FutureNCCL, and returns another FutureNCCL to hold
    // the return value of the callback and new cudaEvents that recorded the
    // stream that runs this callback.
    c10::intrusive_ptr<Future> then(
        std::function<at::IValue(void)> callback,
        at::TypePtr /* unused */) override {
      auto fut = c10::make_intrusive<FutureNCCL>();
      // The new future needs the DataPtr extractor when it gets marked complete
      // but this might happen immediately inline or in parallel by another
      // thread. In both these cases this would/might happen before the user has
      // time to set their own DataPtr extractor, which might lead to failures
      // if the default extractor can't handle some of the user's types.
      // Therefore we propagate our extractor.
      fut->setDataPtrExtractor(dataPtrExtractor_);

      // Cannot move capture std::function in lambda, because it cannot deduce
      // the template type for std::function. Hence use std::bind to explicitly
      // specify types.
      addCallback(std::bind(
          [&](std::function<at::IValue(void)> cb) {
            try {
              fut->markCompleted(at::IValue(cb()));
            } catch (const std::exception& e) {
              fut->setError(std::current_exception());
            }
          },
          std::move(callback)));
      return fut;
    }

    // Checks cudaEventQuery with cudaEvents. Returns true if a FutureError was
    // recorded or the entire operation is completed on the GPU.
    bool completed() const override {
      if (error_) {
        return true;
      }
      // Checking the work's corresponding CUDA events' status
      auto ret = cudaEventQuery((*cudaEvents_)[0]);
      return ret != cudaErrorNotReady || ret == cudaSuccess;
    }

    bool hasValue() const override {
      return !value_.isNone();
    }

    void setDataPtrExtractor(DataPtrExtractor data_ptr_extractor) override {
      // To avoid races with other threads that may be using the extractor, we
      // won't modify it after it's first set.
      if (dataPtrExtractor_ == nullptr) {
        dataPtrExtractor_ = std::move(data_ptr_extractor);
      }
    }

   private:
    at::IValue value_;
    std::shared_ptr<std::vector<at::cuda::CUDAEvent>> cudaEvents_;
    DataPtrExtractor dataPtrExtractor_;
    c10::optional<FutureError> error_;

    std::vector<std::reference_wrapper<const at::DataPtr>> extractDataPtrs(
        const at::IValue& value) {
      std::vector<std::reference_wrapper<const at::DataPtr>> data_ptrs;
      if (dataPtrExtractor_ != nullptr) {
        // If a Python communication hook is used, dataPtrExtractor_ will be
        // set in torch/csrc/jit/python/pybind_utils.h, which allows Python
        // dependency to be imported.
        data_ptrs = dataPtrExtractor_(value);
      } else {
        // If a C++ communication hook is used, use the default extractor.
        data_ptrs = at::ivalue::Future::defaultDataPtrExtractor(value);
      }
      TORCH_INTERNAL_ASSERT(data_ptrs.size() == 1, "expected exactly 1 tensor");
      return data_ptrs;
    }
  };

  // If you wish to create multiple process groups, each with a potentially
  // different rank and size, you can do so by passing a new store instance
  // to each one. If you have only a single store object, you can
  // use the `c10d::PrefixStore` to derive scoped instances.
  // This is also what the Python API in torch.distributed does.
  //
  // The process group instance keeps a reference to the store because
  // it may be used long after the constructor runs. In fact, the constructor
  // doesn't create any NCCL communicators. A single NCCL communicator can
  // only be used on a specific set of devices, and are therefore created
  // on-demand when a collective runs. If another collective is executed later,
  // against a different set of devices, the process group creates another NCCL
  // communicator. These NCCL communicators are cached and reused if possible.
  //
  ProcessGroupNCCL(
      const c10::intrusive_ptr<Store>& store,
      int rank,
      int size,
      c10::intrusive_ptr<Options> options = Options::create());

  // This constructor includes the deprecated `groupName` argument.
  // If you have existing code that uses the `groupName`, you can replace
  // it by specifying a `c10d::PrefixStore(groupName, store)` for store.
  C10_DEPRECATED ProcessGroupNCCL(
      const c10::intrusive_ptr<Store>& store,
      int rank,
      int size,
      const std::string& groupName,
      c10::intrusive_ptr<Options> options = Options::create())
      : ProcessGroupNCCL(store, rank, size, options) {}

  virtual ~ProcessGroupNCCL();

  c10::intrusive_ptr<ProcessGroup::Work> broadcast(
      std::vector<at::Tensor>& tensors,
      const BroadcastOptions& opts = BroadcastOptions()) override;

  c10::intrusive_ptr<ProcessGroup::Work> allreduce(
      std::vector<at::Tensor>& tensors,
      const AllreduceOptions& opts = AllreduceOptions()) override;

  c10::intrusive_ptr<ProcessGroup::Work> allreduce_coalesced(
      std::vector<at::Tensor>& tensors,
      const AllreduceCoalescedOptions& opts =
          AllreduceCoalescedOptions()) override;

  c10::intrusive_ptr<ProcessGroup::Work> reduce(
      std::vector<at::Tensor>& tensors,
      const ReduceOptions& opts = ReduceOptions()) override;

  c10::intrusive_ptr<ProcessGroup::Work> allgather(
      std::vector<std::vector<at::Tensor>>& outputTensors,
      std::vector<at::Tensor>& inputTensors,
      const AllgatherOptions& opts = AllgatherOptions()) override;

  c10::intrusive_ptr<ProcessGroup::Work> allgather_base(
      at::Tensor& outputbuffer,
      at::Tensor& inputbuffer,
      const AllgatherOptions& opts = AllgatherOptions()) override;

  c10::intrusive_ptr<ProcessGroup::Work> allgather_coalesced(
      std::vector<std::vector<at::Tensor>>& outputTensorLists,
      std::vector<at::Tensor>& inputTensors,
      const AllgatherOptions& opts = AllgatherOptions()) override;

  c10::intrusive_ptr<ProcessGroup::Work> reduce_scatter(
      std::vector<at::Tensor>& outputTensors,
      std::vector<std::vector<at::Tensor>>& inputTensors,
      const ReduceScatterOptions& opts = ReduceScatterOptions()) override;

  c10::intrusive_ptr<ProcessGroup::Work> barrier(
      const BarrierOptions& opts = BarrierOptions()) override;

  c10::intrusive_ptr<ProcessGroup::Work> alltoall_base(
      at::Tensor& outputTensor,
      at::Tensor& inputTensor,
      std::vector<int64_t>& outputSplitSizes,
      std::vector<int64_t>& inputSplitSizes,
      const AllToAllOptions& opts = AllToAllOptions()) override;

  c10::intrusive_ptr<ProcessGroup::Work> alltoall(
      std::vector<at::Tensor>& outputTensors,
      std::vector<at::Tensor>& inputTensors,
      const AllToAllOptions& opts = AllToAllOptions()) override;

  c10::intrusive_ptr<ProcessGroup::Work> send(
      std::vector<at::Tensor>& tensors,
      int dstRank,
      int tag) override;

  c10::intrusive_ptr<ProcessGroup::Work> recv(
      std::vector<at::Tensor>& tensors,
      int srcRank,
      int tag) override;

  static void groupStart();

  static void groupEnd();

  // Unsupported Ops
  c10::intrusive_ptr<ProcessGroup::Work> gather(
      std::vector<std::vector<at::Tensor>>& outputTensors,
      std::vector<at::Tensor>& inputTensors,
      const GatherOptions& opts = GatherOptions()) override;

  c10::intrusive_ptr<ProcessGroup::Work> scatter(
      std::vector<at::Tensor>& outputTensors,
      std::vector<std::vector<at::Tensor>>& inputTensors,
      const ScatterOptions& opts = ScatterOptions()) override;

  c10::intrusive_ptr<ProcessGroup::Work> recvAnysource(
      std::vector<at::Tensor>& tensors,
      int tag) override;

  static const int64_t kProcessGroupNCCLOpTimeoutMillis;

 protected:
  // Helper that broadcasts nccl unique ID to all ranks through the store
  void broadcastUniqueNCCLID(
      ncclUniqueId* ncclID,
      OpType opType,
      const std::string& devicesKey,
      int p2pRank);

  // Helper that either looks up the cached NCCL communicators or creates
  // a new set of NCCL communicators as a cache entry
  std::vector<std::shared_ptr<NCCLComm>>& getNCCLComm(
      const std::string& devicesKey,
      const std::vector<at::Device>& devices,
      OpType opType,
      int p2pRank = 0,
      bool isSendRecvSelf = false);

  // Wrapper method which can be overridden for tests.
  virtual std::exception_ptr checkForNCCLErrors(
      const std::vector<std::shared_ptr<NCCLComm>>& ncclComms);

  virtual c10::intrusive_ptr<ProcessGroupNCCL::WorkNCCL> initWork(
      std::vector<at::Device> devices,
      int rank,
      OpType opType,
      const char* profilingTitle=nullptr);

 private:
  // Helper that encapsulates work shared across all collective communication
  // primitives.  The callbacks have the following signatures:
  //
  //    ncclResult_t fn(at::Tensor& input, at::Tensor& output,
  //                    ncclComm_t, at::cuda::CUDAStream&);
  //    void {pre,post}(std::vector<at::cuda::CUDAStream&>);
  template <typename Fn>
  c10::intrusive_ptr<ProcessGroup::Work> collective(
      std::vector<at::Tensor>& input,
      std::vector<at::Tensor>& output,
      Fn fn,
      OpType opType,
      const char* profilingTitle = nullptr);
  template <typename Fn, typename PreProcess, typename PostProcess>
  c10::intrusive_ptr<ProcessGroup::Work> collective(
      std::vector<at::Tensor>& input,
      std::vector<at::Tensor>& output,
      Fn fn,
      PreProcess pre,
      PostProcess post,
      OpType opType,
      const char* profilingTitle = nullptr);

  // Helper that encapsulates work shared across point-to-point communication
  // primitives. It is the same structure as the helper used for collective
  // communicaiton primitives.
  template <typename Fn>
  c10::intrusive_ptr<ProcessGroup::Work> pointToPoint(
      std::vector<at::Tensor>& tensor,
      Fn fn,
      int peer,
      OpType opType);
  template <typename Fn, typename PreProcess, typename PostProcess>
  c10::intrusive_ptr<ProcessGroup::Work> pointToPoint(
      std::vector<at::Tensor>& tensor,
      Fn fn,
      int peer,
      OpType opType,
      PreProcess pre,
      PostProcess post);

  // Checks for NCCL errors on each of the communicators and returns an
  // appropriate exception_ptr (nullptr if no errors).
  static std::exception_ptr checkForNCCLErrorsInternal(
      const std::vector<std::shared_ptr<NCCLComm>>& ncclComms);

  // Function that runs as part of a separate thread and checks for errors on
  // NCCL communicators. We need a separate thread to check for NCCL errors
  // since we can't rely on the user calling certain methods like wait(),
  // isCompleted() etc. to detect and remediate errors. In addition to this, we
  // need a mechanism to safely abort and remove NCCL communicators from our
  // cache. This can be done cleanly by having a thread for the ProcessGroupNCCL
  // class. Attempting to modify the communicator cache from the WorkNCCL class
  // might run into issues with object lifetime since the ProcessGroupNCCL
  // object might get destroyed before the WorkNCCL object.
  void ncclCommWatchdog();

  void ncclCommWatchdogInternal();

  // This function iterates through the list of WorkNCCL objects in the
  // workList_ corresponding to incomplete collectives and then aborts NCCL
  // communicators associated with timed out collectives.
  void abortTimedOutCollectives(
      std::unordered_set<std::string>& abortedCommIds);

  void workCleanupLoop();

 protected:
  static const int64_t kWatchdogThreadSleepMillis;
  static const int64_t kWorkCleanupThreadSleepMillis;

  // The store is used to broadcast the NCCL unique ID of rank 0.
  c10::intrusive_ptr<Store> store_;

  // The number of NCCL communicators that have been created during
  // the lifetime of this process group. This sequence number is
  // used to scope keys used in the store.
  uint64_t ncclCommCounter_{0};

  // The NCCL communicator that the process group has cached.
  //
  // For collective operations:
  // The key is a list of GPU devices that an operation is operating on
  // The GPU devices are stored in a device sequence and the cache NCCL
  // communicator is associated with this GPU device sequence
  //
  // e.g. If the process group op only uses device 0, then the value of
  // the used device string stored (value of the hashmap) would be "0".
  //
  //      If the process group op uses device 0 - 7 and the each tensor of the
  //      input tensor list is on device, 0, 1, 2, 3, 4, 5, 6, 7 separately,
  //      then the value of the used device string (key) stored would be
  //      "0,1,2,3,4,5,6,7"
  //
  //      If the process group op uses device 0 - 7 and the each tensor of the
  //      input tensor list is on device, 0, 4, 5, 6, 7, 1, 2, 3 separately,
  //      then the value of the used device string stored would be
  //      "0,4,5,6,7,1,2,3"
  //
  //      Note that the order of the device for the tensor list matters.
  //
  // For point-to-point operations:
  // The key is a string of my current rank and the peer process rank.
  // e.g. If process 1 and process 2 are involved in a point-to-point
  // communication, the key will be "1:2" on both processes. Note: this is for
  // the scenario where there is only 1 GPU per process. When it comes to
  // multiple GPUs per process, this part may need to redesigned.
  std::unordered_map<std::string, std::vector<std::shared_ptr<NCCLComm>>>
      devNCCLCommMap_;

  // Map from ncclUniqueId to appropriate communicator.
  std::unordered_map<std::string, std::vector<std::shared_ptr<NCCLComm>>>
      ncclIdToCommMap_;

  // Mutex to guard maps like devNCCLCommMap_ and ncclIdToCommMap_.
  std::mutex mutex_;

  // Watchdog thread which looks for errors on the cached NCCL communicators.
  std::thread ncclCommWatchdogThread_;

  // Whether or not we should terminate the watchdog and workCleanup threads.
  std::atomic<bool> terminateProcessGroup_;

  // Condition variable to control how long the watchdog thread waits.
  std::condition_variable watchdogCV_;

  // Mutex for watchdog.
  std::mutex watchdogCVMutex_;

  // Thread that removes NCCL Work upon timeout
  std::thread workCleanupThread_;

  // Mutex to Guard workMetaList_
  std::mutex workMetaListMutex_;

  // Condition Variable for timeout thread sleep
  std::condition_variable workMetaListCV_;

  // Vector to Store WorkNCCL pointers
  std::list<ProcessGroupNCCL::WorkNCCL> workMetaList_;

  // Add Work Pointer to workVector
  void workEnqueue(c10::intrusive_ptr<ProcessGroupNCCL::WorkNCCL>);

  // The CUDA steams used by NCCL kernels
  std::unordered_map<std::string, std::vector<at::cuda::CUDAStream>>
      ncclStreams_;

  // The CUDA events used to sync NCCL streams
  std::unordered_map<std::string, std::vector<at::cuda::CUDAEvent>> ncclEvents_;

  // Device Indexes used for all collectives in this group
  std::set<int> usedDeviceIdxs_;

  // map from the key: "group name + pg counter (ID)" to the
  // unique NCCL ID count. This needs to be group and pg specific
  //
  // For each process group, we need a uniform unique NCCL ID counter to ensure
  // that NCCL operation in this process group can be completed successfully.
  // Since each process group ID belongs to a group name, the key to this map
  // is a combination of group name and ProcessGroupNCCL ID.
  static std::unordered_map<std::string, ssize_t> pgUniqueNCCLIDCnt_;

  // map from group name to the pg counter (ID) within that group
  //
  // For each group with the "group name" (which is the key), we need to
  // keep track of a unique process group ID when creating a new
  // ProcessGroupNCCL for this "group name". Therefore, the value of this
  // map keeps the unique ProcessGroupNCCL's ID for a specific group with
  // the "group name". The reason we need a per-group process group ID counter
  // is that different group can have different ranks and we need ensure that
  // each group has its own uniform process group ID for all its ranks.
  static std::unordered_map<std::string, ssize_t> processGroupCounterMap_;

  // Whether or not wait() and synchronize() are blocking operations that wait
  // for the operation to complete.
  bool blockingWait_ = false;

  // Whether ot not the workCleanupThread is used to perform async error
  // handling.
  bool asyncErrorHandling_ = false;

  // Timeout for operations. This is only used when blockingWait_ is enabled.
  std::chrono::milliseconds opTimeout_;

  // Set of communicators that this process group has aborted and their
  // ncclUniqueId has been written to the store. We don't need a lock
  // for this map since only the watchdog thread accesses this set. The
  // set contains the string representation of ncclUniqueId.
  std::unordered_set<std::string> abortedComms_;

  // Schedule NCCL operations on high priority CUDA streams.
  bool isHighPriorityStream_ = false;

  // The number of active ncclGroupStart() calls. This counter will be increased
  // by 1 when ncclGroupStart() is called and decreased by 1 when ncclGroupEnd()
  // is called.
  static thread_local uint64_t ncclActiveGroupCounter_;
};

} // namespace c10d<|MERGE_RESOLUTION|>--- conflicted
+++ resolved
@@ -258,12 +258,7 @@
         for (c10::DeviceIndex idx = 0; idx < isCudaDeviceUsed.size(); idx++) {
           if (isCudaDeviceUsed[idx]) {
             at::cuda::CUDAEvent cudaEvent;
-<<<<<<< HEAD
-            cudaEvent.record(at::cuda::getDefaultCUDAStream(idx));
-=======
             cudaEvent.record(at::cuda::getCurrentCUDAStream(idx));
-            deviceIndices_.push_back(idx);
->>>>>>> 580f8bbc
             (*cudaEvents_).push_back(std::move(cudaEvent));
           }
         }
