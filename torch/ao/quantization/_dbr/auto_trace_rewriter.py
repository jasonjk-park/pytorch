import copy
import math
import operator
from types import ModuleType
from typing import Callable, Any, Tuple, Dict

import torch
import torch.fx
from .mappings import conv_ops
from .quantization_state import AutoQuantizationState
from .utils import (
    get_packable_arg_idxs,
    AutoQuantizationStateModuleDict,
)

class AllModuleTracer(torch.fx.Tracer):
    """
    This is a tracer that knows how to convert quantizeable ops with
    dynamic dispatch into their corresponding quantized subgraphs.
    """

    node_name_to_dtype: Dict[str, Any]

    def __init__(self, autowrap_modules: Tuple[ModuleType] = (math, ),
                 autowrap_functions: Tuple[Callable, ...] = (),
                 param_shapes_constant: bool = False) -> None:
        super().__init__(
            autowrap_modules, autowrap_functions,
            param_shapes_constant)
        self.node_name_to_dtype = {}

    def is_leaf_module(self, m, module_qualified_name) -> bool:
        return True

    def _maybe_update_args_with_quants(self, args, arg_quant_infos, target):
        # insert quants for inputs, if needed
        if len(arg_quant_infos):
            new_args = []
            if target == torch.ops.quantized.cat:
                new_first_arg = []
                for idx, input_arg_quant_info in enumerate(arg_quant_infos):
                    if input_arg_quant_info is None:
                        new_first_arg.append(args[0][idx])
                    else:
                        # create a quant node
                        scale, zp = input_arg_quant_info
                        quant = super().create_node(
                            'call_function', torch.quantize_per_tensor,
                            (args[0][idx], scale.item(), zp.item(), torch.quint8), {}, None, None)
                        new_first_arg.append(quant)
                new_args = [new_first_arg, *args[1:]]
            elif target == torch.cat:
                return args
            else:
                # TODO: this is not handling non-tensor tuple args (for example,
                # dilation in conv2d) correctly, it just happens to work but
                # needs a fix.
                for idx, arg in enumerate(args):
                    input_arg_quant_info = arg_quant_infos[idx]
                    if input_arg_quant_info is None:
                        new_args.append(args[idx])
                    else:
                        # create a quant node
                        scale, zp = input_arg_quant_info
                        quant = super().create_node(
                            'call_function', torch.quantize_per_tensor,
                            (args[idx], scale.item(), zp.item(), torch.quint8), {}, None, None)
                        new_args.append(quant)
            args = tuple(new_args)
        return args

    def _maybe_update_args_with_dequants(self, args):
        new_args = []
        for arg in args:
            if (
                isinstance(arg, torch.fx.Node) and
                arg.name in self.node_name_to_dtype and
                self.node_name_to_dtype[arg.name] != torch.float
            ):
                dequant = torch.fx.Proxy(arg).dequantize().node
                new_args.append(dequant)
            else:
                new_args.append(arg)
        return tuple(new_args)

    def _maybe_update_outputs(self, outputs, output_qtensor_infos, output_dtypes):
        # TODO(future PR): handle other output types
        assert len(outputs) == 1 and len(output_qtensor_infos) == 1
        if output_dtypes is not None:
            assert len(output_dtypes) == 1
            output_dtype = output_dtypes[0]
            qtensor_info = output_qtensor_infos[0]
            if qtensor_info.inf_dtype != output_dtype:
                assert output_dtype is torch.float, \
                    'non-float dtypes not handled yet'
                dequant = torch.fx.Proxy(outputs[0]).dequantize().node
                outputs = (dequant,)
        return outputs

    def create_node(self, kind, target, args, kwargs, name=None, type_expr=None):
        if target == operator.add:
            target = torch.add
        if target == operator.mul:
            target = torch.mul

        # TODO(future PR): move this into mappings
        if target == 'add':
            target = torch.add
            kind = 'call_function'
        if target == 'mul':
            target = torch.mul
            kind = 'call_function'

        dtype_to_use = torch.float

        if kind == 'call_function' or kind == 'call_method':
            qstate = self.root._auto_quant_state
            assert isinstance(qstate, AutoQuantizationState)
            if qstate.cur_op_needs_hooks(target):
                # need to test this path with call_method
                assert kind == 'call_function'
                qstate.validate_cur_op(target)

                old_target = target
                # TODO use arg_dequant_infos
                new_target, arg_quant_infos, arg_dequant_infos, packed_param_name, additional_kwargs, _, _ = \
                    qstate.get_op_convert_info(target)
                for k in ('scale', 'zero_point'):
                    if k in additional_kwargs:
                        additional_kwargs[k] = additional_kwargs[k].item()
                if new_target is not None:
                    target = new_target
                args = self._maybe_update_args_with_quants(args, arg_quant_infos, target)
                # if there is a packed param, replace the relevant args
                if packed_param_name is not None:
                    new_args_with_packed = []
                    packable_arg_idxs = get_packable_arg_idxs(old_target)
                    added_packed = False
                    for idx, arg in enumerate(args):
                        if packable_arg_idxs is not None and idx in packable_arg_idxs:
                            if not added_packed:
                                # packed_param = getattr(self.root, packed_param_name)
                                packed_param_node = super().create_node(
                                    'get_attr', packed_param_name, (), {}, None, None)
                                new_args_with_packed.append(packed_param_node)
                                added_packed = True
                        else:
                            new_args_with_packed.append(arg)
                    args = tuple(new_args_with_packed)

                # TODO move op-specific logic out of here
                if target is torch.ops.quantized.linear:
                    def linear_rewrite_args(input, weight, bias=None):
                        return (input, weight,
                                additional_kwargs['scale'],
                                additional_kwargs['zero_point'])
                    args = linear_rewrite_args(*args, **kwargs)
                    kwargs = {}
<<<<<<< HEAD
                elif old_target != F.conv2d or target is F.conv2d:
=======
                elif old_target not in conv_ops or target in conv_ops:
>>>>>>> e59403fe
                    kwargs.update(**additional_kwargs)
                else:
                    new_args = [*args]
                    new_args.append(additional_kwargs['scale'])
                    new_args.append(additional_kwargs['zero_point'])
                    args = tuple(new_args)

                dtype_to_use = qstate.get_cur_output_inf_dtype()
                qstate.mark_cur_op_complete(old_target)

            else:
                args = self._maybe_update_args_with_dequants(args)

        elif kind == 'call_module':
            # TODO: handle fqn
            module_instance = getattr(self.root, target)
            qstate = self.root._auto_quant_state
            assert isinstance(qstate, AutoQuantizationState)
            if qstate.cur_op_needs_hooks(module_instance):
                qstate.validate_cur_op(module_instance)

                # TODO use arg_dequant_infos
                _, arg_quant_infos, arg_dequant_infos, _packed_param_name, additional_kwargs, _, _ = \
                    qstate.get_op_convert_info(module_instance)
                for k in ('scale', 'zero_point'):
                    if k in additional_kwargs:
                        additional_kwargs[k] = additional_kwargs[k].item()

                args = self._maybe_update_args_with_quants(args, arg_quant_infos, target)
                kwargs.update(**additional_kwargs)

                dtype_to_use = qstate.get_cur_output_inf_dtype()
                qstate.mark_cur_op_complete(module_instance)

            else:
                args = self._maybe_update_args_with_dequants(args)

        elif kind == 'output':
            qstate = self.root._auto_quant_state
            assert isinstance(qstate, AutoQuantizationState)
            output_qtensor_infos = qstate.get_output_qtensor_infos()
            output_dtypes = qstate.get_output_dtypes()
            args = self._maybe_update_outputs(
                args, output_qtensor_infos, output_dtypes)

        out = super().create_node(kind, target, args, kwargs, name, type_expr)
        self.node_name_to_dtype[out.name] = dtype_to_use
        return out

    # This is a hack to enable nn.Sequential to properly work with this
    # class.
    # TODO(future): remove the hack
    def call_module(self, m: torch.nn.Module, forward: Callable[..., Any], args : Tuple[Any, ...], kwargs : Dict[str, Any]) -> Any:
        if isinstance(m, AutoQuantizationStateModuleDict):
            return args[0]
        return super().call_module(m, forward, args, kwargs)

# TODO(future PR): handle cases where the module is not symbolically
# traceable
def rewrite_for_scripting(mod: torch.nn.Module) -> torch.nn.Module:
    """
    Makes the dynamically dispatched ops in `mod` be explicit, so they
    can be visibile to `torch.jit.script`. In detail:

    1. symbolically traces the forward with FX, without any leaves
    2. for each quantizeable op with dynamic dispatch, rewrites the graph to
       contain the quantized subgraph (quant if necessary, quantized op,
       dequant if necessary).
    3. recursively repeat (1 - 2) for each child
    """

    def rewrite_helper(mod : torch.nn.Module):
        copied = copy.copy(mod)
        for name, child in mod.named_children():
            setattr(copied, name, rewrite_helper(child))

        if hasattr(mod, '_auto_quant_state') and (
            mod._auto_quant_state.has_at_least_one_seen_q_op_info() or  # type: ignore[union-attr, operator]
            (mod._auto_quant_state.get_output_dtypes() is not None)  # type: ignore[union-attr, operator]
        ):
            copied._auto_quant_state.reset_to_new_call()  # type: ignore[union-attr, operator]

            graph = AllModuleTracer().trace(copied)
            return torch.fx.GraphModule(copied, graph, copied.__class__.__name__)
        else:
            return copied

    return rewrite_helper(mod)<|MERGE_RESOLUTION|>--- conflicted
+++ resolved
@@ -156,11 +156,7 @@
                                 additional_kwargs['zero_point'])
                     args = linear_rewrite_args(*args, **kwargs)
                     kwargs = {}
-<<<<<<< HEAD
-                elif old_target != F.conv2d or target is F.conv2d:
-=======
                 elif old_target not in conv_ops or target in conv_ops:
->>>>>>> e59403fe
                     kwargs.update(**additional_kwargs)
                 else:
                     new_args = [*args]
