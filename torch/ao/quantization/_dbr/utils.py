--- conflicted
+++ resolved
@@ -339,11 +339,7 @@
     return FuncOutputDTypeType.DTYPE_DEPENDS_ON_QCONFIG
 
 def get_weight_argument_info(op: Callable) -> Optional[Tuple[int, str]]:
-<<<<<<< HEAD
-    if op in (F.linear, F.conv2d):
-=======
     if op == F.linear or op in conv_ops:
->>>>>>> e59403fe
         return (1, 'weight')
     return None
 
@@ -433,11 +429,7 @@
     Returns tensor kwarg names which correspond to parameters which will
     need to be packed.
     """
-<<<<<<< HEAD
-    if op in (F.conv2d, F.linear):
-=======
     if op == F.linear or op in conv_ops:
->>>>>>> e59403fe
         return ['weight', 'bias']
     return None
 
