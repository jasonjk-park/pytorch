--- conflicted
+++ resolved
@@ -427,34 +427,14 @@
                 for base_lr in self.base_lrs]
 
 
-<<<<<<< HEAD
-class WarmUpLR(_LRScheduler):
-    """Decays the learning rate of each parameter group by either a small constant
-    or linearly increasing small warmup factor until the number of epoch reaches a
-    pre-defined milestone: warmup_iters. Notice that such decay can happen
-    simultaneously with other changes to the learning rate from outside this scheduler.
-=======
 class ConstantLR(_LRScheduler):
     """Decays the learning rate of each parameter group by a small constant factor until the
     number of epoch reaches a pre-defined milestone: total_iters. Notice that such decay can
     happen simultaneously with other changes to the learning rate from outside this scheduler.
->>>>>>> fccaa4a3
     When last_epoch=-1, sets initial lr as lr.
 
     Args:
         optimizer (Optimizer): Wrapped optimizer.
-<<<<<<< HEAD
-        warmup_factor (float): The number we multiply learning rate in the first epoch.
-            If the warming up method is constant, the multiplication factor of the
-            learning rate stays the same in all epochs, but, in the linear case, it
-            starts increasing in the following epochs. Default: 1./3.
-        warmup_iters (int): The number of warming up steps. Default: 5.
-        warmup_method (str): One of `constant` and `linear`. In `constant` mode, the
-            learning rate will be multiplied with a small constant until a milestone
-            defined in warmup_iters. In the `linear` case, the multiplication factor
-            starts with warmup_factor in the first epoch then linearly increases to
-            reach 1. in the epoch number warmup_iters. Default: `linear`.
-=======
         factor (float): The number we multiply learning rate until the milestone. Default: 1./3.
         total_iters (int): The number of steps that the scheduler decays the learning rate.
             Default: 5.
@@ -519,7 +499,6 @@
             process. Default: 1.0.
         total_iters (int): The number of iterations that multiplicative factor reaches to 1.
             Default: 5.
->>>>>>> fccaa4a3
         last_epoch (int): The index of the last epoch. Default: -1.
         verbose (bool): If ``True``, prints a message to stdout for
             each update. Default: ``False``.
@@ -531,30 +510,13 @@
         >>> # lr = 0.0375   if epoch == 2
         >>> # lr = 0.04375  if epoch == 3
         >>> # lr = 0.005    if epoch >= 4
-<<<<<<< HEAD
-        >>> scheduler = WarmUpLR(self.opt, warmup_factor=0.5, warmup_iters=4, warmup_method="linear")
-=======
         >>> scheduler = LinearLR(self.opt, start_factor=0.5, total_iters=4)
->>>>>>> fccaa4a3
         >>> for epoch in range(100):
         >>>     train(...)
         >>>     validate(...)
         >>>     scheduler.step()
     """
 
-<<<<<<< HEAD
-    def __init__(self, optimizer, warmup_factor=1.0 / 3, warmup_iters=5, warmup_method="linear",
-                 last_epoch=-1, verbose=False):
-        if warmup_method not in ("constant", "linear"):
-            raise ValueError(
-                "Only 'constant' or 'linear' warmup_method accepted, but "
-                "got {}".format(warmup_method)
-            )
-        self.warmup_factor = warmup_factor
-        self.warmup_iters = warmup_iters
-        self.warmup_method = warmup_method
-        super(WarmUpLR, self).__init__(optimizer, last_epoch, verbose)
-=======
     def __init__(self, optimizer, start_factor=1.0 / 3, end_factor=1.0, total_iters=5, last_epoch=-1,
                  verbose=False):
         if start_factor > 1.0 or start_factor < 0:
@@ -567,7 +529,6 @@
         self.end_factor = end_factor
         self.total_iters = total_iters
         super(LinearLR, self).__init__(optimizer, last_epoch, verbose)
->>>>>>> fccaa4a3
 
     def get_lr(self):
         if not self._get_lr_called_within_step:
@@ -575,27 +536,6 @@
                           "please use `get_last_lr()`.", UserWarning)
 
         if self.last_epoch == 0:
-<<<<<<< HEAD
-            return [group['lr'] * self.warmup_factor for group in self.optimizer.param_groups]
-
-        if (self.last_epoch > self.warmup_iters or
-                (self.warmup_method == "constant" and self.last_epoch != self.warmup_iters)):
-            return [group['lr'] for group in self.optimizer.param_groups]
-
-        if (self.warmup_method == "constant" and self.last_epoch == self.warmup_iters):
-            return [group['lr'] * (1.0 / self.warmup_factor) for group in self.optimizer.param_groups]
-
-        return [group['lr'] * (1. + (1.0 - self.warmup_factor) /
-                (self.warmup_iters * self.warmup_factor + (self.last_epoch - 1) * (1 - self.warmup_factor)))
-                for group in self.optimizer.param_groups]
-
-    def _get_closed_form_lr(self):
-        return [base_lr * (self.warmup_factor +
-                (1 - self.warmup_factor) * min(self.warmup_iters, self.last_epoch) /
-                self.warmup_iters * (self.warmup_method == "linear") +
-                (self.last_epoch >= self.warmup_iters) * (1 - self.warmup_factor) *
-                (self.warmup_method == "constant"))
-=======
             return [group['lr'] * self.start_factor for group in self.optimizer.param_groups]
 
         if (self.last_epoch > self.total_iters):
@@ -608,7 +548,6 @@
     def _get_closed_form_lr(self):
         return [base_lr * (self.start_factor +
                 (self.end_factor - self.start_factor) * min(self.total_iters, self.last_epoch) / self.total_iters)
->>>>>>> fccaa4a3
                 for base_lr in self.base_lrs]
 
 
