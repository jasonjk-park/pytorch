r"""Functional interface"""
from typing import Callable, List, Optional, Tuple
import math
import warnings

import torch
from torch import _VF
from torch._C import _infer_size, _add_docstr
from torch._torch_docs import reproducibility_notes, tf32_notes
# A workaround to support both TorchScript and MyPy:
from typing import TYPE_CHECKING
if TYPE_CHECKING:
    from torch.types import _dtype as DType
else:
    # The JIT doesn't understand Union, nor torch.dtype here
    DType = int

from .._jit_internal import boolean_dispatch, _overload, BroadcastingList1, BroadcastingList2, BroadcastingList3
from ..overrides import (
    has_torch_function, has_torch_function_unary, has_torch_function_variadic,
    handle_torch_function)
from . import _reduction as _Reduction
from . import grad  # noqa: F401
from .modules import utils
from .modules.utils import _single, _pair, _triple, _list_with_default


Tensor = torch.Tensor

conv1d = _add_docstr(
    torch.conv1d,
    r"""
conv1d(input, weight, bias=None, stride=1, padding=0, dilation=1, groups=1) -> Tensor

Applies a 1D convolution over an input signal composed of several input
planes.

{tf32_note}

See :class:`~torch.nn.Conv1d` for details and output shape.

Note:
    {cudnn_reproducibility_note}
""".format(
        **reproducibility_notes, **tf32_notes
    )
    + r"""

Args:
    input: input tensor of shape :math:`(\text{minibatch} , \text{in\_channels} , iW)`
    weight: filters of shape :math:`(\text{out\_channels} , \frac{\text{in\_channels}}{\text{groups}} , kW)`
    bias: optional bias of shape :math:`(\text{out\_channels})`. Default: ``None``
    stride: the stride of the convolving kernel. Can be a single number or
      a one-element tuple `(sW,)`. Default: 1
    padding: implicit paddings on both sides of the input. Can be a string {'valid', 'same'},
      single number or a one-element tuple `(padW,)`. Default: 0
      ``padding='valid'`` is the same as no padding. ``padding='same'`` pads
      the input so the output has the same shape as the input. However, this mode
      doesn't support any stride values other than 1.

      .. warning::
          For ``padding='same'``, if the ``weight`` is even-length and
          ``dilation`` is odd in any dimension, a full :func:`pad` operation
          may be needed internally. Lowering performance.
    dilation: the spacing between kernel elements. Can be a single number or
      a one-element tuple `(dW,)`. Default: 1
    groups: split input into groups, :math:`\text{in\_channels}` should be divisible by
      the number of groups. Default: 1

Examples::

    >>> inputs = torch.randn(33, 16, 30)
    >>> filters = torch.randn(20, 16, 5)
    >>> F.conv1d(inputs, filters)
""",
)

conv2d = _add_docstr(
    torch.conv2d,
    r"""
conv2d(input, weight, bias=None, stride=1, padding=0, dilation=1, groups=1) -> Tensor

Applies a 2D convolution over an input image composed of several input
planes.

{tf32_note}

See :class:`~torch.nn.Conv2d` for details and output shape.

Note:
    {cudnn_reproducibility_note}
""".format(
        **reproducibility_notes, **tf32_notes
    )
    + r"""

Args:
    input: input tensor of shape :math:`(\text{minibatch} , \text{in\_channels} , iH , iW)`
    weight: filters of shape :math:`(\text{out\_channels} , \frac{\text{in\_channels}}{\text{groups}} , kH , kW)`
    bias: optional bias tensor of shape :math:`(\text{out\_channels})`. Default: ``None``
    stride: the stride of the convolving kernel. Can be a single number or a
      tuple `(sH, sW)`. Default: 1
    padding: implicit paddings on both sides of the input. Can be a string {'valid', 'same'},
      single number or a tuple `(padH, padW)`. Default: 0
      ``padding='valid'`` is the same as no padding. ``padding='same'`` pads
      the input so the output has the same shape as the input. However, this mode
      doesn't support any stride values other than 1.

      .. warning::
          For ``padding='same'``, if the ``weight`` is even-length and
          ``dilation`` is odd in any dimension, a full :func:`pad` operation
          may be needed internally. Lowering performance.

    dilation: the spacing between kernel elements. Can be a single number or
      a tuple `(dH, dW)`. Default: 1
    groups: split input into groups, :math:`\text{in\_channels}` should be divisible by the
      number of groups. Default: 1

Examples::

    >>> # With square kernels and equal stride
    >>> filters = torch.randn(8, 4, 3, 3)
    >>> inputs = torch.randn(1, 4, 5, 5)
    >>> F.conv2d(inputs, filters, padding=1)
""",
)  # noqa: E501

conv3d = _add_docstr(
    torch.conv3d,
    r"""
conv3d(input, weight, bias=None, stride=1, padding=0, dilation=1, groups=1) -> Tensor

Applies a 3D convolution over an input image composed of several input
planes.

{tf32_note}

See :class:`~torch.nn.Conv3d` for details and output shape.

Note:
    {cudnn_reproducibility_note}
""".format(
        **reproducibility_notes, **tf32_notes
    )
    + r"""

Args:
    input: input tensor of shape :math:`(\text{minibatch} , \text{in\_channels} , iT , iH , iW)`
    weight: filters of shape :math:`(\text{out\_channels} , \frac{\text{in\_channels}}{\text{groups}} , kT , kH , kW)`
    bias: optional bias tensor of shape :math:`(\text{out\_channels})`. Default: None
    stride: the stride of the convolving kernel. Can be a single number or a
      tuple `(sT, sH, sW)`. Default: 1
    padding: implicit paddings on both sides of the input. Can be a string {'valid', 'same'},
      single number or a tuple `(padT, padH, padW)`. Default: 0
      ``padding='valid'`` is the same as no padding. ``padding='same'`` pads
      the input so the output has the same shape as the input. However, this mode
      doesn't support any stride values other than 1.

      .. warning::
          For ``padding='same'``, if the ``weight`` is even-length and
          ``dilation`` is odd in any dimension, a full :func:`pad` operation
          may be needed internally. Lowering performance.

    dilation: the spacing between kernel elements. Can be a single number or
      a tuple `(dT, dH, dW)`. Default: 1
    groups: split input into groups, :math:`\text{in\_channels}` should be divisible by
      the number of groups. Default: 1

Examples::

    >>> filters = torch.randn(33, 16, 3, 3, 3)
    >>> inputs = torch.randn(20, 16, 50, 10, 20)
    >>> F.conv3d(inputs, filters)
""",
)  # noqa: E501

conv_transpose1d = _add_docstr(
    torch.conv_transpose1d,
    r"""
conv_transpose1d(input, weight, bias=None, stride=1, padding=0, output_padding=0, groups=1, dilation=1) -> Tensor

Applies a 1D transposed convolution operator over an input signal
composed of several input planes, sometimes also called "deconvolution".

{tf32_note}

See :class:`~torch.nn.ConvTranspose1d` for details and output shape.

Note:
    {cudnn_reproducibility_note}
""".format(
        **reproducibility_notes, **tf32_notes
    )
    + r"""

Args:
    input: input tensor of shape :math:`(\text{minibatch} , \text{in\_channels} , iW)`
    weight: filters of shape :math:`(\text{in\_channels} , \frac{\text{out\_channels}}{\text{groups}} , kW)`
    bias: optional bias of shape :math:`(\text{out\_channels})`. Default: None
    stride: the stride of the convolving kernel. Can be a single number or a
      tuple ``(sW,)``. Default: 1
    padding: ``dilation * (kernel_size - 1) - padding`` zero-padding will be added to both
      sides of each dimension in the input. Can be a single number or a tuple
      ``(padW,)``. Default: 0
    output_padding: additional size added to one side of each dimension in the
      output shape. Can be a single number or a tuple ``(out_padW)``. Default: 0
    groups: split input into groups, :math:`\text{in\_channels}` should be divisible by the
      number of groups. Default: 1
    dilation: the spacing between kernel elements. Can be a single number or
      a tuple ``(dW,)``. Default: 1

Examples::

    >>> inputs = torch.randn(20, 16, 50)
    >>> weights = torch.randn(16, 33, 5)
    >>> F.conv_transpose1d(inputs, weights)
""",
)

conv_transpose2d = _add_docstr(
    torch.conv_transpose2d,
    r"""
conv_transpose2d(input, weight, bias=None, stride=1, padding=0, output_padding=0, groups=1, dilation=1) -> Tensor

Applies a 2D transposed convolution operator over an input image
composed of several input planes, sometimes also called "deconvolution".

{tf32_note}

See :class:`~torch.nn.ConvTranspose2d` for details and output shape.

Note:
    {cudnn_reproducibility_note}
""".format(
        **reproducibility_notes, **tf32_notes
    )
    + r"""

Args:
    input: input tensor of shape :math:`(\text{minibatch} , \text{in\_channels} , iH , iW)`
    weight: filters of shape :math:`(\text{in\_channels} , \frac{\text{out\_channels}}{\text{groups}} , kH , kW)`
    bias: optional bias of shape :math:`(\text{out\_channels})`. Default: None
    stride: the stride of the convolving kernel. Can be a single number or a
      tuple ``(sH, sW)``. Default: 1
    padding: ``dilation * (kernel_size - 1) - padding`` zero-padding will be added to both
      sides of each dimension in the input. Can be a single number or a tuple
      ``(padH, padW)``. Default: 0
    output_padding: additional size added to one side of each dimension in the
      output shape. Can be a single number or a tuple ``(out_padH, out_padW)``.
      Default: 0
    groups: split input into groups, :math:`\text{in\_channels}` should be divisible by the
      number of groups. Default: 1
    dilation: the spacing between kernel elements. Can be a single number or
      a tuple ``(dH, dW)``. Default: 1

Examples::

    >>> # With square kernels and equal stride
    >>> inputs = torch.randn(1, 4, 5, 5)
    >>> weights = torch.randn(4, 8, 3, 3)
    >>> F.conv_transpose2d(inputs, weights, padding=1)
""",
)  # noqa: E501

conv_transpose3d = _add_docstr(
    torch.conv_transpose3d,
    r"""
conv_transpose3d(input, weight, bias=None, stride=1, padding=0, output_padding=0, groups=1, dilation=1) -> Tensor

Applies a 3D transposed convolution operator over an input image
composed of several input planes, sometimes also called "deconvolution"

{tf32_note}

See :class:`~torch.nn.ConvTranspose3d` for details and output shape.

Note:
    {cudnn_reproducibility_note}
""".format(
        **reproducibility_notes, **tf32_notes
    )
    + r"""

Args:
    input: input tensor of shape :math:`(\text{minibatch} , \text{in\_channels} , iT , iH , iW)`
    weight: filters of shape :math:`(\text{in\_channels} , \frac{\text{out\_channels}}{\text{groups}} , kT , kH , kW)`
    bias: optional bias of shape :math:`(\text{out\_channels})`. Default: None
    stride: the stride of the convolving kernel. Can be a single number or a
      tuple ``(sT, sH, sW)``. Default: 1
    padding: ``dilation * (kernel_size - 1) - padding`` zero-padding will be added to both
      sides of each dimension in the input. Can be a single number or a tuple
      ``(padT, padH, padW)``. Default: 0
    output_padding: additional size added to one side of each dimension in the
      output shape. Can be a single number or a tuple
      ``(out_padT, out_padH, out_padW)``. Default: 0
    groups: split input into groups, :math:`\text{in\_channels}` should be divisible by the
      number of groups. Default: 1
    dilation: the spacing between kernel elements. Can be a single number or
      a tuple `(dT, dH, dW)`. Default: 1

Examples::

    >>> inputs = torch.randn(20, 16, 50, 10, 20)
    >>> weights = torch.randn(16, 33, 3, 3, 3)
    >>> F.conv_transpose3d(inputs, weights)
""",
)  # noqa: E501

conv_tbc = _add_docstr(
    torch.conv_tbc,
    r"""
Applies a 1-dimensional sequence convolution over an input sequence.
Input and output dimensions are (Time, Batch, Channels) - hence TBC.

Args:
    input: input tensor of shape :math:`(\text{sequence length} \times batch \times \text{in\_channels})`
    weight: filter of shape (:math:`\text{kernel width} \times \text{in\_channels} \times \text{out\_channels}`)
    bias: bias of shape (:math:`\text{out\_channels}`)
    pad: number of timesteps to pad. Default: 0
""",
)


# Pooling
avg_pool1d = _add_docstr(
    torch.avg_pool1d,
    r"""
avg_pool1d(input, kernel_size, stride=None, padding=0, ceil_mode=False, count_include_pad=True) -> Tensor

Applies a 1D average pooling over an input signal composed of several
input planes.

See :class:`~torch.nn.AvgPool1d` for details and output shape.

Args:
    input: input tensor of shape :math:`(\text{minibatch} , \text{in\_channels} , iW)`
    kernel_size: the size of the window. Can be a single number or a
      tuple `(kW,)`
    stride: the stride of the window. Can be a single number or a tuple
      `(sW,)`. Default: :attr:`kernel_size`
    padding: implicit zero paddings on both sides of the input. Can be a
      single number or a tuple `(padW,)`. Default: 0
    ceil_mode: when True, will use `ceil` instead of `floor` to compute the
        output shape. Default: ``False``
    count_include_pad: when True, will include the zero-padding in the
        averaging calculation. Default: ``True``

Examples::

    >>> # pool of square window of size=3, stride=2
    >>> input = torch.tensor([[[1, 2, 3, 4, 5, 6, 7]]], dtype=torch.float32)
    >>> F.avg_pool1d(input, kernel_size=3, stride=2)
    tensor([[[ 2.,  4.,  6.]]])

""",
)


avg_pool2d = _add_docstr(
    torch._C._nn.avg_pool2d,
    r"""
avg_pool2d(input, kernel_size, stride=None, padding=0, ceil_mode=False, count_include_pad=True, divisor_override=None) -> Tensor

Applies 2D average-pooling operation in :math:`kH \times kW` regions by step size
:math:`sH \times sW` steps. The number of output features is equal to the number of
input planes.

See :class:`~torch.nn.AvgPool2d` for details and output shape.

Args:
    input: input tensor :math:`(\text{minibatch} , \text{in\_channels} , iH , iW)`
    kernel_size: size of the pooling region. Can be a single number or a
      tuple `(kH, kW)`
    stride: stride of the pooling operation. Can be a single number or a
      tuple `(sH, sW)`. Default: :attr:`kernel_size`
    padding: implicit zero paddings on both sides of the input. Can be a
      single number or a tuple `(padH, padW)`. Default: 0
    ceil_mode: when True, will use `ceil` instead of `floor` in the formula
        to compute the output shape. Default: ``False``
    count_include_pad: when True, will include the zero-padding in the
        averaging calculation. Default: ``True``
    divisor_override: if specified, it will be used as divisor, otherwise
         size of the pooling region will be used. Default: None
""",
)

avg_pool3d = _add_docstr(
    torch._C._nn.avg_pool3d,
    r"""
avg_pool3d(input, kernel_size, stride=None, padding=0, ceil_mode=False, count_include_pad=True, divisor_override=None) -> Tensor

Applies 3D average-pooling operation in :math:`kT \times kH \times kW` regions by step
size :math:`sT \times sH \times sW` steps. The number of output features is equal to
:math:`\lfloor\frac{\text{input planes}}{sT}\rfloor`.

See :class:`~torch.nn.AvgPool3d` for details and output shape.

Args:
    input: input tensor :math:`(\text{minibatch} , \text{in\_channels} , iT \times iH , iW)`
    kernel_size: size of the pooling region. Can be a single number or a
      tuple `(kT, kH, kW)`
    stride: stride of the pooling operation. Can be a single number or a
      tuple `(sT, sH, sW)`. Default: :attr:`kernel_size`
    padding: implicit zero paddings on both sides of the input. Can be a
      single number or a tuple `(padT, padH, padW)`, Default: 0
    ceil_mode: when True, will use `ceil` instead of `floor` in the formula
        to compute the output shape
    count_include_pad: when True, will include the zero-padding in the
        averaging calculation
    divisor_override: if specified, it will be used as divisor, otherwise
        size of the pooling region will be used. Default: None
""",
)


def fractional_max_pool2d_with_indices(
    input: Tensor, kernel_size: BroadcastingList2[int],
    output_size: Optional[BroadcastingList2[int]] = None,
    output_ratio: Optional[BroadcastingList2[float]] = None,
    return_indices: bool = False,
    _random_samples: Optional[Tensor] = None
) -> Tuple[Tensor, Tensor]:
    r"""Applies 2D fractional max pooling over an input signal composed of several input planes.

    Fractional MaxPooling is described in detail in the paper `Fractional MaxPooling`_ by Ben Graham

    The max-pooling operation is applied in :math:`kH \times kW` regions by a stochastic
    step size determined by the target output size.
    The number of output features is equal to the number of input planes.

    Args:
        kernel_size: the size of the window to take a max over.
                     Can be a single number :math:`k` (for a square kernel of :math:`k \times k`)
                     or a tuple `(kH, kW)`
        output_size: the target output size of the image of the form :math:`oH \times oW`.
                     Can be a tuple `(oH, oW)` or a single number :math:`oH` for a square image :math:`oH \times oH`
        output_ratio: If one wants to have an output size as a ratio of the input size, this option can be given.
                      This has to be a number or tuple in the range (0, 1)
        return_indices: if ``True``, will return the indices along with the outputs.
                        Useful to pass to :func:`~torch.nn.functional.max_unpool2d`.

    Examples::
        >>> input = torch.randn(20, 16, 50, 32)
        >>> # pool of square window of size=3, and target output size 13x12
        >>> F.fractional_max_pool2d(input, 3, output_size=(13, 12))
        >>> # pool of square window and target output size being half of input image size
        >>> F.fractional_max_pool2d(input, 3, output_ratio=(0.5, 0.5))

    .. _Fractional MaxPooling:
        http://arxiv.org/abs/1412.6071
    """
    if has_torch_function_variadic(input, _random_samples):
        return handle_torch_function(
            fractional_max_pool2d_with_indices,
            (input, _random_samples),
            input,
            kernel_size,
            output_size=output_size,
            output_ratio=output_ratio,
            return_indices=return_indices,
            _random_samples=_random_samples,
        )
    if output_size is None and output_ratio is None:
        raise ValueError("fractional_max_pool2d requires specifying either " "an output_size or an output_ratio")
    if output_size is None:
        assert output_ratio is not None
        _output_ratio = _pair(output_ratio)
        output_size = [int(input.size(-2) * _output_ratio[0]), int(input.size(-1) * _output_ratio[1])]

    if _random_samples is None:
        n_batch = 1 if input.dim() == 3 else input.size(0)
        _random_samples = torch.rand(n_batch, input.size(-3), 2, dtype=input.dtype, device=input.device)
    return torch._C._nn.fractional_max_pool2d(input, kernel_size, output_size, _random_samples)


def _fractional_max_pool2d(
    input: Tensor, kernel_size: BroadcastingList2[int],
    output_size: Optional[BroadcastingList2[int]] = None,
    output_ratio: Optional[BroadcastingList2[float]] = None,
    return_indices: bool = False,
    _random_samples: Optional[Tensor] = None
) -> Tensor:
    if has_torch_function_variadic(input, _random_samples):
        return handle_torch_function(
            fractional_max_pool2d,
            (input, _random_samples),
            input,
            kernel_size,
            output_size=output_size,
            output_ratio=output_ratio,
            return_indices=return_indices,
            _random_samples=_random_samples,
        )
    return fractional_max_pool2d_with_indices(
        input, kernel_size, output_size, output_ratio, return_indices, _random_samples
    )[0]


fractional_max_pool2d = boolean_dispatch(
    arg_name="return_indices",
    arg_index=4,
    default=False,
    if_true=fractional_max_pool2d_with_indices,
    if_false=_fractional_max_pool2d,
    module_name=__name__,
    func_name="fractional_max_pool2d",
)


def fractional_max_pool3d_with_indices(
    input: Tensor, kernel_size: BroadcastingList3[int],
    output_size: Optional[BroadcastingList3[int]] = None,
    output_ratio: Optional[BroadcastingList3[float]] = None,
    return_indices: bool = False,
    _random_samples: Optional[Tensor] = None
) -> Tuple[Tensor, Tensor]:
    r"""Applies 3D fractional max pooling over an input signal composed of several input planes.

    Fractional MaxPooling is described in detail in the paper `Fractional MaxPooling`_ by Ben Graham

    The max-pooling operation is applied in :math:`kT \times kH \times kW` regions by a stochastic
    step size determined by the target output size.
    The number of output features is equal to the number of input planes.

    Args:
        kernel_size: the size of the window to take a max over.
                     Can be a single number :math:`k` (for a square kernel of :math:`k \times k \times k`)
                     or a tuple `(kT, kH, kW)`
        output_size: the target output size of the form :math:`oT \times oH \times oW`.
                     Can be a tuple `(oT, oH, oW)` or a single number :math:`oH` for a cubic output
                     :math:`oH \times oH \times oH`
        output_ratio: If one wants to have an output size as a ratio of the input size, this option can be given.
                      This has to be a number or tuple in the range (0, 1)
        return_indices: if ``True``, will return the indices along with the outputs.
                        Useful to pass to :func:`~torch.nn.functional.max_unpool3d`.

    Shape:
        - Input: :math:`(N, C, T_{in}, H_{in}, W_{in})` or :math:`(C, T_{in}, H_{in}, W_{in})`.
        - Output: :math:`(N, C, T_{out}, H_{out}, W_{out})` or :math:`(C, T_{out}, H_{out}, W_{out})`, where
          :math:`(T_{out}, H_{out}, W_{out})=\text{output\_size}` or
          :math:`(T_{out}, H_{out}, W_{out})=\text{output\_ratio} \times (T_{in}, H_{in}, W_{in})`

    Examples::
        >>> input = torch.randn(20, 16, 50, 32, 16)
        >>> # pool of cubic window of size=3, and target output size 13x12x11
        >>> F.fractional_max_pool3d(input, 3, output_size=(13, 12, 11))
        >>> # pool of cubic window and target output size being half of input size
        >>> F.fractional_max_pool3d(input, 3, output_ratio=(0.5, 0.5, 0.5))

    .. _Fractional MaxPooling:
        http://arxiv.org/abs/1412.6071
    """
    if has_torch_function_variadic(input, _random_samples):
        return handle_torch_function(
            fractional_max_pool3d_with_indices,
            (input, _random_samples),
            input,
            kernel_size,
            output_size=output_size,
            output_ratio=output_ratio,
            return_indices=return_indices,
            _random_samples=_random_samples,
        )
    if output_size is None and output_ratio is None:
        raise ValueError("fractional_max_pool3d requires specifying either " "an output_size or an output_ratio")
    if output_size is None:
        assert output_ratio is not None
        _output_ratio = _triple(output_ratio)
        output_size = [
            int(input.size(-3) * _output_ratio[0]),
            int(input.size(-2) * _output_ratio[1]),
            int(input.size(-1) * _output_ratio[2]),
        ]

    if _random_samples is None:
        n_batch = 1 if input.dim() == 4 else input.size(0)
        _random_samples = torch.rand(n_batch, input.size(-4), 3, dtype=input.dtype, device=input.device)
    return torch._C._nn.fractional_max_pool3d(input, kernel_size, output_size, _random_samples)


def _fractional_max_pool3d(
    input: Tensor, kernel_size: BroadcastingList3[int],
    output_size: Optional[BroadcastingList3[int]] = None,
    output_ratio: Optional[BroadcastingList3[float]] = None,
    return_indices: bool = False,
    _random_samples: Optional[Tensor] = None
) -> Tensor:
    if has_torch_function_variadic(input, _random_samples):
        return handle_torch_function(
            fractional_max_pool3d,
            (input, _random_samples),
            input,
            kernel_size,
            output_size=output_size,
            output_ratio=output_ratio,
            return_indices=return_indices,
            _random_samples=_random_samples,
        )
    return fractional_max_pool3d_with_indices(
        input, kernel_size, output_size, output_ratio, return_indices, _random_samples
    )[0]


fractional_max_pool3d = boolean_dispatch(
    arg_name="return_indices",
    arg_index=4,
    default=False,
    if_true=fractional_max_pool3d_with_indices,
    if_false=_fractional_max_pool3d,
    module_name=__name__,
    func_name="fractional_max_pool3d",
)


def max_pool1d_with_indices(
    input: Tensor, kernel_size: BroadcastingList1[int],
    stride: Optional[BroadcastingList1[int]] = None,
    padding: BroadcastingList1[int] = 0,
    dilation: BroadcastingList1[int] = 1,
    ceil_mode: bool = False,
    return_indices: bool = False
) -> Tuple[Tensor, Tensor]:
    r"""
    max_pool1d(input, kernel_size, stride=None, padding=0, dilation=1, ceil_mode=False, return_indices=False)

    Applies a 1D max pooling over an input signal composed of several input
    planes.

    .. note::
        The order of :attr:`ceil_mode` and :attr:`return_indices` is different from
        what seen in :class:`~torch.nn.MaxPool1d`, and will change in a future release.

    See :class:`~torch.nn.MaxPool1d` for details.

    Args:
        input: input tensor of shape :math:`(\text{minibatch} , \text{in\_channels} , iW)`, minibatch dim optional.
        kernel_size: the size of the window. Can be a single number or a
            tuple `(kW,)`
        stride: the stride of the window. Can be a single number or a tuple
            `(sW,)`. Default: :attr:`kernel_size`
        padding: Implicit negative infinity padding to be added on both sides, must be >= 0 and <= kernel_size / 2.
        dilation: The stride between elements within a sliding window, must be > 0.
        ceil_mode: If ``True``, will use `ceil` instead of `floor` to compute the output shape. This
                   ensures that every element in the input tensor is covered by a sliding window.
        return_indices: If ``True``, will return the argmax along with the max values.
                        Useful for :class:`torch.nn.functional.max_unpool1d` later
    """
    # See: https://github.com/pytorch/pytorch/pull/62544#issuecomment-896195121
    # and https://github.com/pytorch/pytorch/issues/62545 for context
    if ceil_mode != return_indices:
        warnings.warn("Note that order of the arguments: ceil_mode and return_indices will change"
                      "to match the args list in nn.MaxPool1d in a future release.")

    if has_torch_function_unary(input):
        return handle_torch_function(
            max_pool1d_with_indices,
            (input,),
            input,
            kernel_size,
            stride=stride,
            padding=padding,
            dilation=dilation,
            ceil_mode=ceil_mode,
            return_indices=return_indices,
        )
    if stride is None:
        stride = torch.jit.annotate(List[int], [])
    return torch.max_pool1d_with_indices(input, kernel_size, stride, padding, dilation, ceil_mode)


def _max_pool1d(
    input: Tensor, kernel_size: BroadcastingList1[int],
    stride: Optional[BroadcastingList1[int]] = None,
    padding: BroadcastingList1[int] = 0,
    dilation: BroadcastingList1[int] = 1,
    ceil_mode: bool = False,
    return_indices: bool = False
) -> Tensor:
    # See: https://github.com/pytorch/pytorch/pull/62544#issuecomment-896195121
    # and https://github.com/pytorch/pytorch/issues/62545 for context
    if ceil_mode != return_indices:
        warnings.warn("Note that order of the arguments: ceil_mode and return_indices will change"
                      "to match the args list in nn.MaxPool1d in a future release.")

    if has_torch_function_unary(input):
        return handle_torch_function(
            max_pool1d,
            (input,),
            input,
            kernel_size,
            stride=stride,
            padding=padding,
            dilation=dilation,
            ceil_mode=ceil_mode,
            return_indices=return_indices,
        )
    if stride is None:
        stride = torch.jit.annotate(List[int], [])
    return torch.max_pool1d(input, kernel_size, stride, padding, dilation, ceil_mode)


max_pool1d = boolean_dispatch(
    arg_name="return_indices",
    arg_index=6,
    default=False,
    if_true=max_pool1d_with_indices,
    if_false=_max_pool1d,
    module_name=__name__,
    func_name="max_pool1d",
)


def max_pool2d_with_indices(
    input: Tensor, kernel_size: BroadcastingList2[int],
    stride: Optional[BroadcastingList2[int]] = None,
    padding: BroadcastingList2[int] = 0,
    dilation: BroadcastingList2[int] = 1,
    ceil_mode: bool = False,
    return_indices: bool = False
) -> Tuple[Tensor, Tensor]:
    r"""
    max_pool2d(input, kernel_size, stride=None, padding=0, dilation=1, ceil_mode=False, return_indices=False)

    Applies a 2D max pooling over an input signal composed of several input
    planes.

    .. note::
        The order of :attr:`ceil_mode` and :attr:`return_indices` is different from
        what seen in :class:`~torch.nn.MaxPool2d`, and will change in a future release.

    See :class:`~torch.nn.MaxPool2d` for details.

    Args:
        input: input tensor :math:`(\text{minibatch} , \text{in\_channels} , iH , iW)`, minibatch dim optional.
        kernel_size: size of the pooling region. Can be a single number or a
            tuple `(kH, kW)`
        stride: stride of the pooling operation. Can be a single number or a
            tuple `(sH, sW)`. Default: :attr:`kernel_size`
        padding: Implicit negative infinity padding to be added on both sides, must be >= 0 and <= kernel_size / 2.
        dilation: The stride between elements within a sliding window, must be > 0.
        ceil_mode: If ``True``, will use `ceil` instead of `floor` to compute the output shape. This
                   ensures that every element in the input tensor is covered by a sliding window.
        return_indices: If ``True``, will return the argmax along with the max values.
                        Useful for :class:`torch.nn.functional.max_unpool2d` later
    """
    # See: https://github.com/pytorch/pytorch/pull/62544#issuecomment-896195121
    # and https://github.com/pytorch/pytorch/issues/62545 for context
    if ceil_mode != return_indices:
        warnings.warn("Note that order of the arguments: ceil_mode and return_indices will change"
                      "to match the args list in nn.MaxPool2d in a future release.")

    if has_torch_function_unary(input):
        return handle_torch_function(
            max_pool2d_with_indices,
            (input,),
            input,
            kernel_size,
            stride=stride,
            padding=padding,
            dilation=dilation,
            ceil_mode=ceil_mode,
            return_indices=return_indices,
        )
    if stride is None:
        stride = torch.jit.annotate(List[int], [])
    return torch._C._nn.max_pool2d_with_indices(input, kernel_size, stride, padding, dilation, ceil_mode)


def _max_pool2d(
    input: Tensor, kernel_size: BroadcastingList2[int],
    stride: Optional[BroadcastingList2[int]] = None,
    padding: BroadcastingList2[int] = 0,
    dilation: BroadcastingList2[int] = 1,
    ceil_mode: bool = False,
    return_indices: bool = False
) -> Tensor:
    # See: https://github.com/pytorch/pytorch/pull/62544#issuecomment-896195121
    # and https://github.com/pytorch/pytorch/issues/62545 for context
    if ceil_mode != return_indices:
        warnings.warn("Note that order of the arguments: ceil_mode and return_indices will change"
                      "to match the args list in nn.MaxPool2d in a future release.")

    if has_torch_function_unary(input):
        return handle_torch_function(
            max_pool2d,
            (input,),
            input,
            kernel_size,
            stride=stride,
            padding=padding,
            dilation=dilation,
            ceil_mode=ceil_mode,
            return_indices=return_indices,
        )
    if stride is None:
        stride = torch.jit.annotate(List[int], [])
    return torch.max_pool2d(input, kernel_size, stride, padding, dilation, ceil_mode)


max_pool2d = boolean_dispatch(
    arg_name="return_indices",
    arg_index=6,
    default=False,
    if_true=max_pool2d_with_indices,
    if_false=_max_pool2d,
    module_name=__name__,
    func_name="max_pool2d",
)


def max_pool3d_with_indices(
    input: Tensor, kernel_size: BroadcastingList3[int],
    stride: Optional[BroadcastingList3[int]] = None,
    padding: BroadcastingList3[int] = 0,
    dilation: BroadcastingList3[int] = 1,
    ceil_mode: bool = False,
    return_indices: bool = False
) -> Tuple[Tensor, Tensor]:
    r"""
    max_pool3d(input, kernel_size, stride=None, padding=0, dilation=1, ceil_mode=False, return_indices=False)

    Applies a 3D max pooling over an input signal composed of several input
    planes.

    .. note::
        The order of :attr:`ceil_mode` and :attr:`return_indices` is different from
        what seen in :class:`~torch.nn.MaxPool3d`, and will change in a future release.

    See :class:`~torch.nn.MaxPool3d` for details.

    Args:
        input: input tensor :math:`(\text{minibatch} , \text{in\_channels} , iD, iH , iW)`, minibatch dim optional.
        kernel_size: size of the pooling region. Can be a single number or a
                     tuple `(kT, kH, kW)`
        stride: stride of the pooling operation. Can be a single number or a
                tuple `(sT, sH, sW)`. Default: :attr:`kernel_size`
        padding: Implicit negative infinity padding to be added on both sides, must be >= 0 and <= kernel_size / 2.
        dilation: The stride between elements within a sliding window, must be > 0.
        ceil_mode: If ``True``, will use `ceil` instead of `floor` to compute the output shape. This
                   ensures that every element in the input tensor is covered by a sliding window.
        return_indices: If ``True``, will return the argmax along with the max values.
                        Useful for :class:`torch.nn.functional.max_unpool3d` later
    """
    # See: https://github.com/pytorch/pytorch/pull/62544#issuecomment-896195121
    # and https://github.com/pytorch/pytorch/issues/62545 for context
    if ceil_mode != return_indices:
        warnings.warn("Note that order of the arguments: ceil_mode and return_indices will change"
                      "to match the args list in nn.MaxPool3d in a future release.")

    if has_torch_function_unary(input):
        return handle_torch_function(
            max_pool3d_with_indices,
            (input,),
            input,
            kernel_size,
            stride=stride,
            padding=padding,
            dilation=dilation,
            ceil_mode=ceil_mode,
            return_indices=return_indices,
        )
    if stride is None:
        stride = torch.jit.annotate(List[int], [])
    return torch._C._nn.max_pool3d_with_indices(input, kernel_size, stride, padding, dilation, ceil_mode)


def _max_pool3d(
    input: Tensor, kernel_size: BroadcastingList3[int],
    stride: Optional[BroadcastingList3[int]] = None,
    padding: BroadcastingList3[int] = 0,
    dilation: BroadcastingList3[int] = 1,
    ceil_mode: bool = False,
    return_indices: bool = False
) -> Tensor:
    # See: https://github.com/pytorch/pytorch/pull/62544#issuecomment-896195121
    # and https://github.com/pytorch/pytorch/issues/62545 for context
    if ceil_mode != return_indices:
        warnings.warn("Note that order of the arguments: ceil_mode and return_indices will change"
                      "to match the args list in nn.MaxPool3d in a future release.")

    if has_torch_function_unary(input):
        return handle_torch_function(
            max_pool3d,
            (input,),
            input,
            kernel_size,
            stride=stride,
            padding=padding,
            dilation=dilation,
            ceil_mode=ceil_mode,
            return_indices=return_indices,
        )
    if stride is None:
        stride = torch.jit.annotate(List[int], [])
    return torch.max_pool3d(input, kernel_size, stride, padding, dilation, ceil_mode)


max_pool3d = boolean_dispatch(
    arg_name="return_indices",
    arg_index=6,
    default=False,
    if_true=max_pool3d_with_indices,
    if_false=_max_pool3d,
    module_name=__name__,
    func_name="max_pool3d",
)


def _unpool_output_size(
    input: Tensor, kernel_size: List[int], stride: List[int], padding: List[int], output_size: Optional[List[int]]
) -> List[int]:
    input_size = input.size()
    default_size = torch.jit.annotate(List[int], [])
    for d in range(len(kernel_size)):
        default_size.append((input_size[-len(kernel_size) + d] - 1) * stride[d] + kernel_size[d] - 2 * padding[d])
    if output_size is None:
        ret = default_size
    else:
        if len(output_size) == len(kernel_size) + 2:
            output_size = output_size[2:]
        if len(output_size) != len(kernel_size):
            raise ValueError(
                "output_size should be a sequence containing "
                "{} or {} elements, but it has a length of '{}'".format(
                    len(kernel_size), len(kernel_size) + 2, len(output_size)
                )
            )
        for d in range(len(kernel_size)):
            min_size = default_size[d] - stride[d]
            max_size = default_size[d] + stride[d]
            if not (min_size < output_size[d] < max_size):
                raise ValueError(
                    'invalid output_size "{}" (dim {} must be between {} and {})'.format(
                        output_size, d, min_size, max_size
                    )
                )

        ret = output_size
    return ret


def max_unpool1d(
    input: Tensor, indices: Tensor,
    kernel_size: BroadcastingList1[int],
    stride: Optional[BroadcastingList1[int]] = None,
    padding: BroadcastingList1[int] = 0,
    output_size: Optional[BroadcastingList1[int]] = None
) -> Tensor:
    r"""Computes a partial inverse of :class:`MaxPool1d`.

    See :class:`~torch.nn.MaxUnpool1d` for details.
    """
    if has_torch_function_unary(input):
        return handle_torch_function(
            max_unpool1d,
            (input,),
            input,
            indices,
            kernel_size,
            stride=stride,
            padding=padding,
            output_size=output_size,
        )
    kernel_size = _single(kernel_size)
    if stride is not None:
        _stride = _single(stride)
    else:
        _stride = kernel_size
    padding = _single(padding)
    output_size = _unpool_output_size(input, kernel_size, _stride, padding, output_size)
    if isinstance(output_size, list):
        output_size = output_size + [1]
    else:
        output_size = output_size + (1,)
    return torch._C._nn.max_unpool2d(input.unsqueeze(-1), indices.unsqueeze(-1), output_size).squeeze(-1)


def max_unpool2d(
    input: Tensor, indices: Tensor,
    kernel_size: BroadcastingList2[int],
    stride: Optional[BroadcastingList2[int]] = None,
    padding: BroadcastingList2[int] = 0,
    output_size: Optional[BroadcastingList2[int]] = None
) -> Tensor:
    r"""Computes a partial inverse of :class:`MaxPool2d`.

    See :class:`~torch.nn.MaxUnpool2d` for details.
    """
    if has_torch_function_unary(input):
        return handle_torch_function(
            max_unpool2d,
            (input,),
            input,
            indices,
            kernel_size,
            stride=stride,
            padding=padding,
            output_size=output_size,
        )
    kernel_size = _pair(kernel_size)
    if stride is not None:
        _stride = _pair(stride)
    else:
        _stride = kernel_size
    padding = _pair(padding)
    output_size = _unpool_output_size(input, kernel_size, _stride, padding, output_size)
    return torch._C._nn.max_unpool2d(input, indices, output_size)


def max_unpool3d(
    input: Tensor, indices: Tensor,
    kernel_size: BroadcastingList3[int],
    stride: Optional[BroadcastingList3[int]] = None,
    padding: BroadcastingList3[int] = 0,
    output_size: Optional[BroadcastingList3[int]] = None
) -> Tensor:
    r"""Computes a partial inverse of :class:`MaxPool3d`.

    See :class:`~torch.nn.MaxUnpool3d` for details.
    """
    if has_torch_function_unary(input):
        return handle_torch_function(
            max_unpool3d,
            (input,),
            input,
            indices,
            kernel_size,
            stride=stride,
            padding=padding,
            output_size=output_size,
        )
    kernel_size = _triple(kernel_size)
    if stride is not None:
        _stride = _triple(stride)
    else:
        _stride = kernel_size
    padding = _triple(padding)
    output_size = _unpool_output_size(input, kernel_size, _stride, padding, output_size)
    return torch._C._nn.max_unpool3d(input, indices, output_size, _stride, padding)


def lp_pool2d(
    input: Tensor, norm_type: float,
    kernel_size: int,
    stride: Optional[BroadcastingList2[int]] = None,
    ceil_mode: bool = False
) -> Tensor:
    r"""Applies a 2D power-average pooling over an input signal composed of
    several input planes. If the sum of all inputs to the power of `p` is
    zero, the gradient is set to zero as well.

    See :class:`~torch.nn.LPPool2d` for details.
    """
    if has_torch_function_unary(input):
        return handle_torch_function(
            lp_pool2d, (input,), input, norm_type, kernel_size, stride=stride, ceil_mode=ceil_mode
        )
    kw, kh = utils._pair(kernel_size)
    if stride is not None:
        out = avg_pool2d(input.pow(norm_type), kernel_size, stride, 0, ceil_mode)
    else:
        out = avg_pool2d(input.pow(norm_type), kernel_size, padding=0, ceil_mode=ceil_mode)

    return (torch.sign(out) * relu(torch.abs(out))).mul(kw * kh).pow(1.0 / norm_type)


def lp_pool1d(
    input: Tensor, norm_type: float,
    kernel_size: int,
    stride: Optional[BroadcastingList1[int]] = None,
    ceil_mode: bool = False
) -> Tensor:
    r"""Applies a 1D power-average pooling over an input signal composed of
    several input planes. If the sum of all inputs to the power of `p` is
    zero, the gradient is set to zero as well.

    See :class:`~torch.nn.LPPool1d` for details.
    """
    if has_torch_function_unary(input):
        return handle_torch_function(
            lp_pool1d, (input,), input, norm_type, kernel_size, stride=stride, ceil_mode=ceil_mode
        )
    if stride is not None:
        out = avg_pool1d(input.pow(norm_type), kernel_size, stride, 0, ceil_mode)
    else:
        out = avg_pool1d(input.pow(norm_type), kernel_size, padding=0, ceil_mode=ceil_mode)

    return (torch.sign(out) * relu(torch.abs(out))).mul(kernel_size).pow(1.0 / norm_type)


def adaptive_max_pool1d_with_indices(
    input: Tensor, output_size: BroadcastingList1[int], return_indices: bool = False
) -> Tuple[Tensor, Tensor]:
    r"""Applies a 1D adaptive max pooling over an input signal composed of
    several input planes.

    See :class:`~torch.nn.AdaptiveMaxPool1d` for details and output shape.

    Args:
        output_size: the target output size (single integer)
        return_indices: whether to return pooling indices. Default: ``False``
    """
    if has_torch_function_unary(input):
        return handle_torch_function(
            adaptive_max_pool1d_with_indices, (input,), input, output_size, return_indices=return_indices
        )
    return torch.adaptive_max_pool1d(input, output_size)


def _adaptive_max_pool1d(input: Tensor, output_size: BroadcastingList1[int], return_indices: bool = False) -> Tensor:
    if has_torch_function_unary(input):
        return handle_torch_function(
            adaptive_max_pool1d, (input,), input, output_size, return_indices=return_indices
        )
    return adaptive_max_pool1d_with_indices(input, output_size)[0]


adaptive_max_pool1d = boolean_dispatch(
    arg_name="return_indices",
    arg_index=2,
    default=False,
    if_true=adaptive_max_pool1d_with_indices,
    if_false=_adaptive_max_pool1d,
    module_name=__name__,
    func_name="adaptive_max_pool1d",
)


def adaptive_max_pool2d_with_indices(
    input: Tensor, output_size: BroadcastingList2[int],
    return_indices: bool = False
) -> Tuple[Tensor, Tensor]:
    r"""Applies a 2D adaptive max pooling over an input signal composed of
    several input planes.

    See :class:`~torch.nn.AdaptiveMaxPool2d` for details and output shape.

    Args:
        output_size: the target output size (single integer or
            double-integer tuple)
        return_indices: whether to return pooling indices. Default: ``False``
    """
    if has_torch_function_unary(input):
        return handle_torch_function(
            adaptive_max_pool2d_with_indices, (input,), input, output_size, return_indices=return_indices
        )
    output_size = _list_with_default(output_size, input.size())
    return torch._C._nn.adaptive_max_pool2d(input, output_size)


def _adaptive_max_pool2d(input: Tensor, output_size: BroadcastingList2[int], return_indices: bool = False) -> Tensor:
    if has_torch_function_unary(input):
        return handle_torch_function(
            adaptive_max_pool2d, (input,), input, output_size, return_indices=return_indices
        )
    return adaptive_max_pool2d_with_indices(input, output_size)[0]


adaptive_max_pool2d = boolean_dispatch(
    arg_name="return_indices",
    arg_index=2,
    default=False,
    if_true=adaptive_max_pool2d_with_indices,
    if_false=_adaptive_max_pool2d,
    module_name=__name__,
    func_name="adaptive_max_pool2d",
)


def adaptive_max_pool3d_with_indices(
    input: Tensor, output_size: BroadcastingList3[int],
    return_indices: bool = False
) -> Tuple[Tensor, Tensor]:
    r"""Applies a 3D adaptive max pooling over an input signal composed of
    several input planes.

    See :class:`~torch.nn.AdaptiveMaxPool3d` for details and output shape.

    Args:
        output_size: the target output size (single integer or
            triple-integer tuple)
        return_indices: whether to return pooling indices. Default: ``False``
    """
    if has_torch_function_unary(input):
        return handle_torch_function(
            adaptive_max_pool3d_with_indices, (input,), input, output_size, return_indices=return_indices
        )
    output_size = _list_with_default(output_size, input.size())
    return torch._C._nn.adaptive_max_pool3d(input, output_size)


def _adaptive_max_pool3d(input: Tensor, output_size: BroadcastingList3[int], return_indices: bool = False) -> Tensor:
    if has_torch_function_unary(input):
        return handle_torch_function(
            adaptive_max_pool3d, (input,), input, output_size, return_indices=return_indices
        )
    return adaptive_max_pool3d_with_indices(input, output_size)[0]


adaptive_max_pool3d = boolean_dispatch(
    arg_name="return_indices",
    arg_index=2,
    default=False,
    if_true=adaptive_max_pool3d_with_indices,
    if_false=_adaptive_max_pool3d,
    module_name=__name__,
    func_name="adaptive_max_pool3d",
)


adaptive_avg_pool1d = _add_docstr(
    torch.adaptive_avg_pool1d,
    r"""
adaptive_avg_pool1d(input, output_size) -> Tensor

Applies a 1D adaptive average pooling over an input signal composed of
several input planes.

See :class:`~torch.nn.AdaptiveAvgPool1d` for details and output shape.

Args:
    output_size: the target output size (single integer)
""",
)


def adaptive_avg_pool2d(input: Tensor, output_size: BroadcastingList2[int]) -> Tensor:
    r"""
    Applies a 2D adaptive average pooling over an input signal composed of
    several input planes.

    See :class:`~torch.nn.AdaptiveAvgPool2d` for details and output shape.

    Args:
        output_size: the target output size (single integer or
            double-integer tuple)
    """
    if has_torch_function_unary(input):
        return handle_torch_function(adaptive_avg_pool2d, (input,), input, output_size)
    _output_size = _list_with_default(output_size, input.size())
    return torch._C._nn.adaptive_avg_pool2d(input, _output_size)


def adaptive_avg_pool3d(input: Tensor, output_size: BroadcastingList3[int]) -> Tensor:
    r"""
    Applies a 3D adaptive average pooling over an input signal composed of
    several input planes.

    See :class:`~torch.nn.AdaptiveAvgPool3d` for details and output shape.

    Args:
        output_size: the target output size (single integer or
            triple-integer tuple)
    """
    if has_torch_function_unary(input):
        return handle_torch_function(adaptive_avg_pool3d, (input,), input, output_size)
    _output_size = _list_with_default(output_size, input.size())
    return torch._C._nn.adaptive_avg_pool3d(input, _output_size)


# Activation functions
def dropout(input: Tensor, p: float = 0.5, training: bool = True, inplace: bool = False) -> Tensor:
    r"""
    During training, randomly zeroes some of the elements of the input
    tensor with probability :attr:`p` using samples from a Bernoulli
    distribution.

    See :class:`~torch.nn.Dropout` for details.

    Args:
        p: probability of an element to be zeroed. Default: 0.5
        training: apply dropout if is ``True``. Default: ``True``
        inplace: If set to ``True``, will do this operation in-place. Default: ``False``
    """
    if has_torch_function_unary(input):
        return handle_torch_function(dropout, (input,), input, p=p, training=training, inplace=inplace)
    if p < 0.0 or p > 1.0:
        raise ValueError("dropout probability has to be between 0 and 1, " "but got {}".format(p))
    return _VF.dropout_(input, p, training) if inplace else _VF.dropout(input, p, training)


def alpha_dropout(input: Tensor, p: float = 0.5, training: bool = False, inplace: bool = False) -> Tensor:
    r"""Applies alpha dropout to the input.

    See :class:`~torch.nn.AlphaDropout` for details.
    """
    if has_torch_function_unary(input):
        return handle_torch_function(alpha_dropout, (input,), input, p=p, training=training, inplace=inplace)
    if p < 0.0 or p > 1.0:
        raise ValueError("dropout probability has to be between 0 and 1, " "but got {}".format(p))
    return _VF.alpha_dropout_(input, p, training) if inplace else _VF.alpha_dropout(input, p, training)


def dropout2d(input: Tensor, p: float = 0.5, training: bool = True, inplace: bool = False) -> Tensor:
    r"""
    Randomly zero out entire channels (a channel is a 2D feature map,
    e.g., the :math:`j`-th channel of the :math:`i`-th sample in the
    batched input is a 2D tensor :math:`\text{input}[i, j]`) of the input tensor).
    Each channel will be zeroed out independently on every forward call with
    probability :attr:`p` using samples from a Bernoulli distribution.

    See :class:`~torch.nn.Dropout2d` for details.

    Args:
        p: probability of a channel to be zeroed. Default: 0.5
        training: apply dropout if is ``True``. Default: ``True``
        inplace: If set to ``True``, will do this operation in-place. Default: ``False``
    """
    if has_torch_function_unary(input):
        return handle_torch_function(dropout2d, (input,), input, p=p, training=training, inplace=inplace)
    if p < 0.0 or p > 1.0:
        raise ValueError("dropout probability has to be between 0 and 1, " "but got {}".format(p))
    inp_dim = input.dim()
    if inp_dim not in (3, 4):
        warn_msg = (f"dropout2d: Received a {inp_dim}-D input to dropout2d, which is deprecated "
                    "and will result in an error in a future release. To retain the behavior "
                    "and silence this warning, please use dropout instead. Note that dropout2d "
                    "exists to provide channel-wise dropout on inputs with 2 spatial dimensions, "
                    "a channel dimension, and an optional batch dimension (i.e. 3D or 4D inputs).")
        warnings.warn(warn_msg)

    is_batched = inp_dim == 4
    if not is_batched:
        input = input.unsqueeze_(0) if inplace else input.unsqueeze(0)

    result = _VF.feature_dropout_(input, p, training) if inplace else _VF.feature_dropout(input, p, training)

    if not is_batched:
        result = result.squeeze_(0) if inplace else result.squeeze(0)

    return result


def dropout3d(input: Tensor, p: float = 0.5, training: bool = True, inplace: bool = False) -> Tensor:
    r"""
    Randomly zero out entire channels (a channel is a 3D feature map,
    e.g., the :math:`j`-th channel of the :math:`i`-th sample in the
    batched input is a 3D tensor :math:`\text{input}[i, j]`) of the input tensor).
    Each channel will be zeroed out independently on every forward call with
    probability :attr:`p` using samples from a Bernoulli distribution.

    See :class:`~torch.nn.Dropout3d` for details.

    Args:
        p: probability of a channel to be zeroed. Default: 0.5
        training: apply dropout if is ``True``. Default: ``True``
        inplace: If set to ``True``, will do this operation in-place. Default: ``False``
    """
    if has_torch_function_unary(input):
        return handle_torch_function(dropout3d, (input,), input, p=p, training=training, inplace=inplace)
    if p < 0.0 or p > 1.0:
        raise ValueError("dropout probability has to be between 0 and 1, " "but got {}".format(p))
    inp_dim = input.dim()
    if inp_dim not in (4, 5):
        warn_msg = (f"dropout3d: Received a {inp_dim}-D input to dropout3d, which is deprecated "
                    "and will result in an error in a future release. To retain the behavior "
                    "and silence this warning, please use dropout instead. Note that dropout3d "
                    "exists to provide channel-wise dropout on inputs with 3 spatial dimensions, "
                    "a channel dimension, and an optional batch dimension (i.e. 4D or 5D inputs).")
        warnings.warn(warn_msg)

    is_batched = inp_dim == 5
    if not is_batched:
        input = input.unsqueeze_(0) if inplace else input.unsqueeze(0)

    result = _VF.feature_dropout_(input, p, training) if inplace else _VF.feature_dropout(input, p, training)

    if not is_batched:
        result = result.squeeze_(0) if inplace else result.squeeze(0)
    return result


def feature_alpha_dropout(input: Tensor, p: float = 0.5, training: bool = False, inplace: bool = False) -> Tensor:
    r"""
    Randomly masks out entire channels (a channel is a feature map,
    e.g. the :math:`j`-th channel of the :math:`i`-th sample in the batch input
    is a tensor :math:`\text{input}[i, j]`) of the input tensor). Instead of
    setting activations to zero, as in regular Dropout, the activations are set
    to the negative saturation value of the SELU activation function.

    Each element will be masked independently on every forward call with
    probability :attr:`p` using samples from a Bernoulli distribution.
    The elements to be masked are randomized on every forward call, and scaled
    and shifted to maintain zero mean and unit variance.

    See :class:`~torch.nn.FeatureAlphaDropout` for details.

    Args:
        p: dropout probability of a channel to be zeroed. Default: 0.5
        training: apply dropout if is ``True``. Default: ``True``
        inplace: If set to ``True``, will do this operation in-place. Default: ``False``
    """
    if has_torch_function_unary(input):
        return handle_torch_function(
            feature_alpha_dropout, (input,), input, p=p, training=training, inplace=inplace
        )
    if p < 0.0 or p > 1.0:
        raise ValueError("dropout probability has to be between 0 and 1, " "but got {}".format(p))
    return _VF.feature_alpha_dropout_(input, p, training) if inplace else _VF.feature_alpha_dropout(input, p, training)


def _threshold(input: Tensor, threshold: float, value: float, inplace: bool = False) -> Tensor:
    r"""Thresholds each element of the input Tensor.

    See :class:`~torch.nn.Threshold` for more details.
    """
    if has_torch_function_unary(input):
        return handle_torch_function(_threshold, (input,), input, threshold, value, inplace=inplace)
    if inplace:
        result = _VF.threshold_(input, threshold, value)
    else:
        result = _VF.threshold(input, threshold, value)
    return result


# We define this function as _threshold because it takes an argument
# named threshold, which clobbers the recursive reference to the
# function needed for __torch_function__ support
threshold = _threshold

threshold_ = _add_docstr(
    _VF.threshold_,
    r"""
threshold_(input, threshold, value) -> Tensor

In-place version of :func:`~threshold`.
""",
)


def relu(input: Tensor, inplace: bool = False) -> Tensor:
    r"""relu(input, inplace=False) -> Tensor

    Applies the rectified linear unit function element-wise. See
    :class:`~torch.nn.ReLU` for more details.
    """
    if has_torch_function_unary(input):
        return handle_torch_function(relu, (input,), input, inplace=inplace)
    if inplace:
        result = torch.relu_(input)
    else:
        result = torch.relu(input)
    return result


relu_ = _add_docstr(
    torch.relu_,
    r"""
relu_(input) -> Tensor

In-place version of :func:`~relu`.
""",
)


def glu(input: Tensor, dim: int = -1) -> Tensor:
    r"""
    glu(input, dim=-1) -> Tensor

    The gated linear unit. Computes:

    .. math ::
        \text{GLU}(a, b) = a \otimes \sigma(b)

    where `input` is split in half along `dim` to form `a` and `b`, :math:`\sigma`
    is the sigmoid function and :math:`\otimes` is the element-wise product between matrices.

    See `Language Modeling with Gated Convolutional Networks <https://arxiv.org/abs/1612.08083>`_.

    Args:
        input (Tensor): input tensor
        dim (int): dimension on which to split the input. Default: -1
    """
    if has_torch_function_unary(input):
        return handle_torch_function(glu, (input,), input, dim=dim)
    if input.dim() == 0:
        raise RuntimeError("glu does not support scalars because halving size must be even")
    return torch._C._nn.glu(input, dim)


def hardtanh(input: Tensor, min_val: float = -1.0, max_val: float = 1.0, inplace: bool = False) -> Tensor:
    r"""
    hardtanh(input, min_val=-1., max_val=1., inplace=False) -> Tensor

    Applies the HardTanh function element-wise. See :class:`~torch.nn.Hardtanh` for more
    details.
    """
    if has_torch_function_unary(input):
        return handle_torch_function(hardtanh, (input,), input, min_val=min_val, max_val=max_val, inplace=inplace)
    if inplace:
        result = torch._C._nn.hardtanh_(input, min_val, max_val)
    else:
        result = torch._C._nn.hardtanh(input, min_val, max_val)
    return result


hardtanh_ = _add_docstr(
    torch._C._nn.hardtanh_,
    r"""
hardtanh_(input, min_val=-1., max_val=1.) -> Tensor

In-place version of :func:`~hardtanh`.
""",
)


def relu6(input: Tensor, inplace: bool = False) -> Tensor:
    r"""relu6(input, inplace=False) -> Tensor

    Applies the element-wise function :math:`\text{ReLU6}(x) = \min(\max(0,x), 6)`.

    See :class:`~torch.nn.ReLU6` for more details.
    """
    if has_torch_function_unary(input):
        return handle_torch_function(relu6, (input,), input, inplace=inplace)
    if inplace:
        result = torch._C._nn.relu6_(input)
    else:
        result = torch._C._nn.relu6(input)
    return result


def elu(input: Tensor, alpha: float = 1.0, inplace: bool = False) -> Tensor:
    r"""Applies element-wise,
    :math:`\text{ELU}(x) = \max(0,x) + \min(0, \alpha * (\exp(x) - 1))`.

    See :class:`~torch.nn.ELU` for more details.
    """
    if has_torch_function_unary(input):
        return handle_torch_function(elu, (input,), input, alpha=alpha, inplace=inplace)
    if inplace:
        result = torch._C._nn.elu_(input, alpha)
    else:
        result = torch._C._nn.elu(input, alpha)
    return result


elu_ = _add_docstr(
    torch._C._nn.elu_,
    r"""
elu_(input, alpha=1.) -> Tensor

In-place version of :func:`~elu`.
""",
)


def selu(input: Tensor, inplace: bool = False) -> Tensor:
    r"""selu(input, inplace=False) -> Tensor

    Applies element-wise,
    :math:`\text{SELU}(x) = scale * (\max(0,x) + \min(0, \alpha * (\exp(x) - 1)))`,
    with :math:`\alpha=1.6732632423543772848170429916717` and
    :math:`scale=1.0507009873554804934193349852946`.

    See :class:`~torch.nn.SELU` for more details.
    """
    if has_torch_function_unary(input):
        return handle_torch_function(selu, (input,), input, inplace=inplace)
    if inplace:
        result = torch.selu_(input)
    else:
        result = torch.selu(input)
    return result


selu_ = _add_docstr(
    torch.selu_,
    r"""
selu_(input) -> Tensor

In-place version of :func:`~selu`.
""",
)


def celu(input: Tensor, alpha: float = 1.0, inplace: bool = False) -> Tensor:
    r"""celu(input, alpha=1., inplace=False) -> Tensor

    Applies element-wise,
    :math:`\text{CELU}(x) = \max(0,x) + \min(0, \alpha * (\exp(x/\alpha) - 1))`.

    See :class:`~torch.nn.CELU` for more details.
    """
    if has_torch_function_unary(input):
        return handle_torch_function(celu, (input,), input, alpha=alpha, inplace=inplace)
    if inplace:
        result = torch.celu_(input, alpha)
    else:
        result = torch.celu(input, alpha)
    return result


celu_ = _add_docstr(
    torch.celu_,
    r"""
celu_(input, alpha=1.) -> Tensor

In-place version of :func:`~celu`.
""",
)


def leaky_relu(input: Tensor, negative_slope: float = 0.01, inplace: bool = False) -> Tensor:
    r"""
    leaky_relu(input, negative_slope=0.01, inplace=False) -> Tensor

    Applies element-wise,
    :math:`\text{LeakyReLU}(x) = \max(0, x) + \text{negative\_slope} * \min(0, x)`

    See :class:`~torch.nn.LeakyReLU` for more details.
    """
    if has_torch_function_unary(input):
        return handle_torch_function(leaky_relu, (input,), input, negative_slope=negative_slope, inplace=inplace)
    if inplace:
        result = torch._C._nn.leaky_relu_(input, negative_slope)
    else:
        result = torch._C._nn.leaky_relu(input, negative_slope)
    return result


leaky_relu_ = _add_docstr(
    torch._C._nn.leaky_relu_,
    r"""
leaky_relu_(input, negative_slope=0.01) -> Tensor

In-place version of :func:`~leaky_relu`.
""",
)


prelu = _add_docstr(
    torch.prelu,
    r"""prelu(input, weight) -> Tensor

Applies element-wise the function
:math:`\text{PReLU}(x) = \max(0,x) + \text{weight} * \min(0,x)` where weight is a
learnable parameter.

See :class:`~torch.nn.PReLU` for more details.
""")


def rrelu(
    input: Tensor, lower: float = 1.0 / 8, upper: float = 1.0 / 3, training: bool = False, inplace: bool = False
) -> Tensor:
    r"""rrelu(input, lower=1./8, upper=1./3, training=False, inplace=False) -> Tensor

    Randomized leaky ReLU.

    See :class:`~torch.nn.RReLU` for more details.
    """
    if has_torch_function_unary(input):
        return handle_torch_function(
            rrelu, (input,), input, lower=lower, upper=upper, training=training, inplace=inplace
        )
    if inplace:
        result = torch.rrelu_(input, lower, upper, training)
    else:
        result = torch.rrelu(input, lower, upper, training)
    return result


rrelu_ = _add_docstr(
    torch.rrelu_,
    r"""
rrelu_(input, lower=1./8, upper=1./3, training=False) -> Tensor

In-place version of :func:`~rrelu`.
""",
)

logsigmoid = _add_docstr(
    torch._C._nn.log_sigmoid,
    r"""
logsigmoid(input) -> Tensor

Applies element-wise :math:`\text{LogSigmoid}(x_i) = \log \left(\frac{1}{1 + \exp(-x_i)}\right)`

See :class:`~torch.nn.LogSigmoid` for more details.
""",
)

gelu = _add_docstr(
    torch._C._nn.gelu,
    r"""
gelu(input, approximate = 'none') -> Tensor

<<<<<<< HEAD
gelu = _add_docstr(
    torch._C._nn.gelu,
    r"""
gelu(input) -> Tensor

Applies element-wise the function
=======
When the approximate argument is 'none', it applies element-wise the function
>>>>>>> e59403fe
:math:`\text{GELU}(x) = x * \Phi(x)`

where :math:`\Phi(x)` is the Cumulative Distribution Function for Gaussian Distribution.

<<<<<<< HEAD
See `Gaussian Error Linear Units (GELUs) <https://arxiv.org/abs/1606.08415>`_.
""")
=======
When the approximate argument is 'tanh', Gelu is estimated with:
    :math::  \text{GELU}(x) = 0.5 * x * (1 + \text{Tanh}(\sqrt(2 / \pi) * (x + 0.044715 * x^3)))
>>>>>>> e59403fe

See `Gaussian Error Linear Units (GELUs) <https://arxiv.org/abs/1606.08415>`_.
""")

hardshrink = _add_docstr(
    torch.hardshrink,
    r"""
hardshrink(input, lambd=0.5) -> Tensor

Applies the hard shrinkage function element-wise

See :class:`~torch.nn.Hardshrink` for more details.
""")


def tanhshrink(input):
    r"""tanhshrink(input) -> Tensor

    Applies element-wise, :math:`\text{Tanhshrink}(x) = x - \text{Tanh}(x)`

    See :class:`~torch.nn.Tanhshrink` for more details.
    """
    if has_torch_function_unary(input):
        return handle_torch_function(tanhshrink, (input,), input)
    return input - input.tanh()


def softsign(input):
    r"""softsign(input) -> Tensor

    Applies element-wise, the function :math:`\text{SoftSign}(x) = \frac{x}{1 + |x|}`

    See :class:`~torch.nn.Softsign` for more details.
    """
    if has_torch_function_unary(input):
        return handle_torch_function(softsign, (input,), input)
    return input / (input.abs() + 1)


softplus = _add_docstr(
    torch._C._nn.softplus,
    r"""
softplus(input, beta=1, threshold=20) -> Tensor

Applies element-wise, the function :math:`\text{Softplus}(x) = \frac{1}{\beta} * \log(1 + \exp(\beta * x))`.

For numerical stability the implementation reverts to the linear function
when :math:`input \times \beta > threshold`.

See :class:`~torch.nn.Softplus` for more details.
""",
)


def _get_softmax_dim(name: str, ndim: int, stacklevel: int) -> int:
    warnings.warn(
        "Implicit dimension choice for {} has been deprecated. "
        "Change the call to include dim=X as an argument.".format(name),
        stacklevel=stacklevel,
    )
    if ndim == 0 or ndim == 1 or ndim == 3:
        ret = 0
    else:
        ret = 1
    return ret


def softmin(input: Tensor, dim: Optional[int] = None, _stacklevel: int = 3, dtype: Optional[DType] = None) -> Tensor:
    r"""Applies a softmin function.

    Note that :math:`\text{Softmin}(x) = \text{Softmax}(-x)`. See softmax definition for mathematical formula.

    See :class:`~torch.nn.Softmin` for more details.

    Args:
        input (Tensor): input
        dim (int): A dimension along which softmin will be computed (so every slice
            along dim will sum to 1).
        dtype (:class:`torch.dtype`, optional): the desired data type of returned tensor.
          If specified, the input tensor is casted to :attr:`dtype` before the operation
          is performed. This is useful for preventing data type overflows. Default: None.
    """
    if has_torch_function_unary(input):
        return handle_torch_function(softmin, (input,), input, dim=dim, _stacklevel=_stacklevel, dtype=dtype)
    if dim is None:
        dim = _get_softmax_dim("softmin", input.dim(), _stacklevel)
    if dtype is None:
        ret = (-input).softmax(dim)
    else:
        ret = (-input).softmax(dim, dtype=dtype)
    return ret


def softmax(input: Tensor, dim: Optional[int] = None, _stacklevel: int = 3, dtype: Optional[DType] = None) -> Tensor:
    r"""Applies a softmax function.

    Softmax is defined as:

    :math:`\text{Softmax}(x_{i}) = \frac{\exp(x_i)}{\sum_j \exp(x_j)}`

    It is applied to all slices along dim, and will re-scale them so that the elements
    lie in the range `[0, 1]` and sum to 1.

    See :class:`~torch.nn.Softmax` for more details.

    Args:
        input (Tensor): input
        dim (int): A dimension along which softmax will be computed.
        dtype (:class:`torch.dtype`, optional): the desired data type of returned tensor.
          If specified, the input tensor is casted to :attr:`dtype` before the operation
          is performed. This is useful for preventing data type overflows. Default: None.

    .. note::
        This function doesn't work directly with NLLLoss,
        which expects the Log to be computed between the Softmax and itself.
        Use log_softmax instead (it's faster and has better numerical properties).

    """
    if has_torch_function_unary(input):
        return handle_torch_function(softmax, (input,), input, dim=dim, _stacklevel=_stacklevel, dtype=dtype)
    if dim is None:
        dim = _get_softmax_dim("softmax", input.dim(), _stacklevel)
    if dtype is None:
        ret = input.softmax(dim)
    else:
        ret = input.softmax(dim, dtype=dtype)
    return ret


def gumbel_softmax(logits: Tensor, tau: float = 1, hard: bool = False, eps: float = 1e-10, dim: int = -1) -> Tensor:
    r"""
    Samples from the Gumbel-Softmax distribution (`Link 1`_  `Link 2`_) and optionally discretizes.

    Args:
      logits: `[..., num_features]` unnormalized log probabilities
      tau: non-negative scalar temperature
      hard: if ``True``, the returned samples will be discretized as one-hot vectors,
            but will be differentiated as if it is the soft sample in autograd
      dim (int): A dimension along which softmax will be computed. Default: -1.

    Returns:
      Sampled tensor of same shape as `logits` from the Gumbel-Softmax distribution.
      If ``hard=True``, the returned samples will be one-hot, otherwise they will
      be probability distributions that sum to 1 across `dim`.

    .. note::
      This function is here for legacy reasons, may be removed from nn.Functional in the future.

    .. note::
      The main trick for `hard` is to do  `y_hard - y_soft.detach() + y_soft`

      It achieves two things:
      - makes the output value exactly one-hot
      (since we add then subtract y_soft value)
      - makes the gradient equal to y_soft gradient
      (since we strip all other gradients)

    Examples::
        >>> logits = torch.randn(20, 32)
        >>> # Sample soft categorical using reparametrization trick:
        >>> F.gumbel_softmax(logits, tau=1, hard=False)
        >>> # Sample hard categorical using "Straight-through" trick:
        >>> F.gumbel_softmax(logits, tau=1, hard=True)

    .. _Link 1:
        https://arxiv.org/abs/1611.00712
    .. _Link 2:
        https://arxiv.org/abs/1611.01144
    """
    if has_torch_function_unary(logits):
        return handle_torch_function(gumbel_softmax, (logits,), logits, tau=tau, hard=hard, eps=eps, dim=dim)
    if eps != 1e-10:
        warnings.warn("`eps` parameter is deprecated and has no effect.")

    gumbels = (
        -torch.empty_like(logits, memory_format=torch.legacy_contiguous_format).exponential_().log()
    )  # ~Gumbel(0,1)
    gumbels = (logits + gumbels) / tau  # ~Gumbel(logits,tau)
    y_soft = gumbels.softmax(dim)

    if hard:
        # Straight through.
        index = y_soft.max(dim, keepdim=True)[1]
        y_hard = torch.zeros_like(logits, memory_format=torch.legacy_contiguous_format).scatter_(dim, index, 1.0)
        ret = y_hard - y_soft.detach() + y_soft
    else:
        # Reparametrization trick.
        ret = y_soft
    return ret


def log_softmax(input: Tensor, dim: Optional[int] = None, _stacklevel: int = 3, dtype: Optional[DType] = None) -> Tensor:
    r"""Applies a softmax followed by a logarithm.

    While mathematically equivalent to log(softmax(x)), doing these two
    operations separately is slower and numerically unstable. This function
    uses an alternative formulation to compute the output and gradient correctly.

    See :class:`~torch.nn.LogSoftmax` for more details.

    Args:
        input (Tensor): input
        dim (int): A dimension along which log_softmax will be computed.
        dtype (:class:`torch.dtype`, optional): the desired data type of returned tensor.
          If specified, the input tensor is cast to :attr:`dtype` before the operation
          is performed. This is useful for preventing data type overflows. Default: None.
    """
    if has_torch_function_unary(input):
        return handle_torch_function(log_softmax, (input,), input, dim=dim, _stacklevel=_stacklevel, dtype=dtype)
    if dim is None:
        dim = _get_softmax_dim("log_softmax", input.dim(), _stacklevel)
    if dtype is None:
        ret = input.log_softmax(dim)
    else:
        ret = input.log_softmax(dim, dtype=dtype)
    return ret


softshrink = _add_docstr(
    torch._C._nn.softshrink,
    r"""
softshrink(input, lambd=0.5) -> Tensor

Applies the soft shrinkage function elementwise

See :class:`~torch.nn.Softshrink` for more details.
""",
)


def tanh(input):
    r"""tanh(input) -> Tensor

    Applies element-wise,
    :math:`\text{Tanh}(x) = \tanh(x) = \frac{\exp(x) - \exp(-x)}{\exp(x) + \exp(-x)}`

    See :class:`~torch.nn.Tanh` for more details.
    """
    warnings.warn("nn.functional.tanh is deprecated. Use torch.tanh instead.")
    return input.tanh()


def sigmoid(input):
    r"""sigmoid(input) -> Tensor

    Applies the element-wise function :math:`\text{Sigmoid}(x) = \frac{1}{1 + \exp(-x)}`

    See :class:`~torch.nn.Sigmoid` for more details.
    """
    warnings.warn("nn.functional.sigmoid is deprecated. Use torch.sigmoid instead.")
    return input.sigmoid()


def hardsigmoid(input: Tensor, inplace: bool = False) -> Tensor:
    r"""Applies the element-wise function

    .. math::
        \text{Hardsigmoid}(x) = \begin{cases}
            0 & \text{if~} x \le -3, \\
            1 & \text{if~} x \ge +3, \\
            x / 6 + 1 / 2 & \text{otherwise}
        \end{cases}

    Args:
        inplace: If set to ``True``, will do this operation in-place. Default: ``False``

    See :class:`~torch.nn.Hardsigmoid` for more details.
    """
    if has_torch_function_unary(input):
        return handle_torch_function(hardsigmoid, (input,), input, inplace=inplace)
    if inplace:
        return torch._C._nn.hardsigmoid_(input)
    return torch._C._nn.hardsigmoid(input)


linear = _add_docstr(
    torch._C._nn.linear,
    r"""
linear(input, weight, bias=None) -> Tensor

Applies a linear transformation to the incoming data: :math:`y = xA^T + b`.

This operator supports :ref:`TensorFloat32<tf32_on_ampere>`.

Shape:
<<<<<<< HEAD

    - Input: :math:`(*, in\_features)` where `*` means any number of
        additional dimensions, including none
    - Weight: :math:`(out\_features, in\_features)` or :math:`(in\_features)`
    - Bias: :math:`(out\_features)` or :math:`()`
    - Output: :math:`(*, out\_features)` or :math:`(*)`, based on the shape of the weight
""")
=======
>>>>>>> e59403fe

    - Input: :math:`(*, in\_features)` where `*` means any number of
      additional dimensions, including none
    - Weight: :math:`(out\_features, in\_features)` or :math:`(in\_features)`
    - Bias: :math:`(out\_features)` or :math:`()`
    - Output: :math:`(*, out\_features)` or :math:`(*)`, based on the shape of the weight
""")

<<<<<<< HEAD
=======

>>>>>>> e59403fe
bilinear = _add_docstr(
    torch.bilinear,
    r"""
bilinear(input1, input2, weight, bias=None) -> Tensor

Applies a bilinear transformation to the incoming data:
:math:`y = x_1^T A x_2 + b`

Shape:

    - input1: :math:`(N, *, H_{in1})` where :math:`H_{in1}=\text{in1\_features}`
      and :math:`*` means any number of additional dimensions.
      All but the last dimension of the inputs should be the same.
    - input2: :math:`(N, *, H_{in2})` where :math:`H_{in2}=\text{in2\_features}`
    - weight: :math:`(\text{out\_features}, \text{in1\_features},
      \text{in2\_features})`
    - bias: :math:`(\text{out\_features})`
    - output: :math:`(N, *, H_{out})` where :math:`H_{out}=\text{out\_features}`
      and all but the last dimension are the same shape as the input.
""")


def silu(input: Tensor, inplace: bool = False) -> Tensor:
    r"""Applies the Sigmoid Linear Unit (SiLU) function, element-wise.
    The SiLU function is also known as the swish function.

    .. math::
        \text{silu}(x) = x * \sigma(x), \text{where } \sigma(x) \text{ is the logistic sigmoid.}

    .. note::
        See `Gaussian Error Linear Units (GELUs) <https://arxiv.org/abs/1606.08415>`_
        where the SiLU (Sigmoid Linear Unit) was originally coined, and see
        `Sigmoid-Weighted Linear Units for Neural Network Function Approximation
        in Reinforcement Learning <https://arxiv.org/abs/1702.03118>`_ and `Swish:
        a Self-Gated Activation Function <https://arxiv.org/abs/1710.05941v1>`_
        where the SiLU was experimented with later.

    See :class:`~torch.nn.SiLU` for more details.
    """
    if has_torch_function_unary(input):
        return handle_torch_function(silu, (input,), input, inplace=inplace)
    if inplace:
        return torch._C._nn.silu_(input)
    return torch._C._nn.silu(input)


def mish(input: Tensor, inplace: bool = False) -> Tensor:
    r"""Applies the Mish function, element-wise.
    Mish: A Self Regularized Non-Monotonic Neural Activation Function.

    .. math::
        \text{Mish}(x) = x * \text{Tanh}(\text{Softplus}(x))

    .. note::
        See `Mish: A Self Regularized Non-Monotonic Neural Activation Function <https://arxiv.org/abs/1908.08681>`_

    See :class:`~torch.nn.Mish` for more details.
    """
    if has_torch_function_unary(input):
        return handle_torch_function(mish, (input,), input, inplace=inplace)
    if inplace:
        return torch._C._nn.mish_(input)
    return torch._C._nn.mish(input)


def hardswish(input: Tensor, inplace: bool = False) -> Tensor:
    r"""Applies the hardswish function, element-wise, as described in the paper:

    `Searching for MobileNetV3`_.

    .. math::
        \text{Hardswish}(x) = \begin{cases}
            0 & \text{if~} x \le -3, \\
            x & \text{if~} x \ge +3, \\
            x \cdot (x + 3) /6 & \text{otherwise}
        \end{cases}

    See :class:`~torch.nn.Hardswish` for more details.

    .. _`Searching for MobileNetV3`:
        https://arxiv.org/abs/1905.02244
    """
    if has_torch_function_unary(input):
        return handle_torch_function(hardswish, (input,), input, inplace=inplace)
    if inplace:
        return torch._C._nn.hardswish_(input)
    return torch._C._nn.hardswish(input)


def _no_grad_embedding_renorm_(weight: Tensor, input: Tensor, max_norm: float, norm_type: float) -> Tensor:
    with torch.no_grad():
        torch.embedding_renorm_(weight, input, max_norm, norm_type)


def embedding(
    input: Tensor,
    weight: Tensor,
    padding_idx: Optional[int] = None,
    max_norm: Optional[float] = None,
    norm_type: float = 2.0,
    scale_grad_by_freq: bool = False,
    sparse: bool = False,
) -> Tensor:
    r"""A simple lookup table that looks up embeddings in a fixed dictionary and size.

    This module is often used to retrieve word embeddings using indices.
    The input to the module is a list of indices, and the embedding matrix,
    and the output is the corresponding word embeddings.

    See :class:`torch.nn.Embedding` for more details.

    Args:
        input (LongTensor): Tensor containing indices into the embedding matrix
        weight (Tensor): The embedding matrix with number of rows equal to the maximum possible index + 1,
            and number of columns equal to the embedding size
        padding_idx (int, optional): If specified, the entries at :attr:`padding_idx` do not contribute to the gradient;
                                     therefore, the embedding vector at :attr:`padding_idx` is not updated during training,
                                     i.e. it remains as a fixed "pad".
        max_norm (float, optional): If given, each embedding vector with norm larger than :attr:`max_norm`
                                    is renormalized to have norm :attr:`max_norm`.
                                    Note: this will modify :attr:`weight` in-place.
        norm_type (float, optional): The p of the p-norm to compute for the :attr:`max_norm` option. Default ``2``.
        scale_grad_by_freq (boolean, optional): If given, this will scale gradients by the inverse of frequency of
                                                the words in the mini-batch. Default ``False``.
        sparse (bool, optional): If ``True``, gradient w.r.t. :attr:`weight` will be a sparse tensor. See Notes under
                                 :class:`torch.nn.Embedding` for more details regarding sparse gradients.

    Shape:
        - Input: LongTensor of arbitrary shape containing the indices to extract
        - Weight: Embedding matrix of floating point type with shape `(V, embedding_dim)`,
          where V = maximum index + 1 and embedding_dim = the embedding size
        - Output: `(*, embedding_dim)`, where `*` is the input shape

    Examples::

        >>> # a batch of 2 samples of 4 indices each
        >>> input = torch.tensor([[1,2,4,5],[4,3,2,9]])
        >>> # an embedding matrix containing 10 tensors of size 3
        >>> embedding_matrix = torch.rand(10, 3)
        >>> F.embedding(input, embedding_matrix)
        tensor([[[ 0.8490,  0.9625,  0.6753],
                 [ 0.9666,  0.7761,  0.6108],
                 [ 0.6246,  0.9751,  0.3618],
                 [ 0.4161,  0.2419,  0.7383]],

                [[ 0.6246,  0.9751,  0.3618],
                 [ 0.0237,  0.7794,  0.0528],
                 [ 0.9666,  0.7761,  0.6108],
                 [ 0.3385,  0.8612,  0.1867]]])

        >>> # example with padding_idx
        >>> weights = torch.rand(10, 3)
        >>> weights[0, :].zero_()
        >>> embedding_matrix = weights
        >>> input = torch.tensor([[0,2,0,5]])
        >>> F.embedding(input, embedding_matrix, padding_idx=0)
        tensor([[[ 0.0000,  0.0000,  0.0000],
                 [ 0.5609,  0.5384,  0.8720],
                 [ 0.0000,  0.0000,  0.0000],
                 [ 0.6262,  0.2438,  0.7471]]])
    """

    if has_torch_function_variadic(input, weight):
        return handle_torch_function(
            embedding,
            (input, weight),
            input,
            weight,
            padding_idx=padding_idx,
            max_norm=max_norm,
            norm_type=norm_type,
            scale_grad_by_freq=scale_grad_by_freq,
            sparse=sparse,
        )
    if padding_idx is not None:
        if padding_idx > 0:
            assert padding_idx < weight.size(0), "Padding_idx must be within num_embeddings"
        elif padding_idx < 0:
            assert padding_idx >= -weight.size(0), "Padding_idx must be within num_embeddings"
            padding_idx = weight.size(0) + padding_idx
    else:
        padding_idx = -1
    if max_norm is not None:
        # Note [embedding_renorm contiguous]
        # `embedding_renorm_` will call .contiguous() on input anyways, so we
        # call it here and take advantage of the improved locality in the
        # `embedding` call below too.
        input = input.contiguous()
        # Note [embedding_renorm set_grad_enabled]
        # XXX: equivalent to
        # with torch.no_grad():
        #   torch.embedding_renorm_
        # remove once script supports set_grad_enabled
        _no_grad_embedding_renorm_(weight, input, max_norm, norm_type)
    return torch.embedding(weight, input, padding_idx, scale_grad_by_freq, sparse)


def embedding_bag(
    input: Tensor,
    weight: Tensor,
    offsets: Optional[Tensor] = None,
    max_norm: Optional[float] = None,
    norm_type: float = 2,
    scale_grad_by_freq: bool = False,
    mode: str = "mean",
    sparse: bool = False,
    per_sample_weights: Optional[Tensor] = None,
    include_last_offset: bool = False,
    padding_idx: Optional[int] = None,
) -> Tensor:
    r"""Computes sums, means or maxes of `bags` of embeddings, without instantiating the
    intermediate embeddings.

    See :class:`torch.nn.EmbeddingBag` for more details.

    Note:
        {backward_reproducibility_note}

    Args:
        input (LongTensor): Tensor containing bags of indices into the embedding matrix
        weight (Tensor): The embedding matrix with number of rows equal to the maximum possible index + 1,
            and number of columns equal to the embedding size
        offsets (LongTensor, optional): Only used when :attr:`input` is 1D. :attr:`offsets` determines
                             the starting index position of each bag (sequence) in :attr:`input`.
        max_norm (float, optional): If given, each embedding vector with norm larger than :attr:`max_norm`
                                    is renormalized to have norm :attr:`max_norm`.
                                    Note: this will modify :attr:`weight` in-place.
        norm_type (float, optional): The ``p`` in the ``p``-norm to compute for the :attr:`max_norm` option.
                                     Default ``2``.
        scale_grad_by_freq (boolean, optional): if given, this will scale gradients by the inverse of frequency of
                                                the words in the mini-batch. Default ``False``.
                                                Note: this option is not supported when ``mode="max"``.
        mode (string, optional): ``"sum"``, ``"mean"`` or ``"max"``. Specifies the way to reduce the bag.
                                 Default: ``"mean"``
        sparse (bool, optional): if ``True``, gradient w.r.t. :attr:`weight` will be a sparse tensor. See Notes under
                                 :class:`torch.nn.Embedding` for more details regarding sparse gradients.
                                 Note: this option is not supported when ``mode="max"``.
        per_sample_weights (Tensor, optional): a tensor of float / double weights, or None
            to indicate all weights should be taken to be 1. If specified, :attr:`per_sample_weights`
            must have exactly the same shape as input and is treated as having the same
            :attr:`offsets`, if those are not None.

        include_last_offset (bool, optional): if ``True``, the size of offsets is equal to the number of bags + 1.
            The last element is the size of the input, or the ending index position of the last bag (sequence).

        padding_idx (int, optional): If specified, the entries at :attr:`padding_idx` do not contribute to the
                                     gradient; therefore, the embedding vector at :attr:`padding_idx` is not updated
                                     during training, i.e. it remains as a fixed "pad". Note that the embedding
                                     vector at :attr:`padding_idx` is excluded from the reduction.

    Shape:
        - :attr:`input` (LongTensor) and :attr:`offsets` (LongTensor, optional)

          - If :attr:`input` is 2D of shape `(B, N)`, it will be treated as ``B`` bags (sequences)
            each of fixed length ``N``, and this will return ``B`` values aggregated in a way
            depending on the :attr:`mode`. :attr:`offsets` is ignored and required to be ``None`` in this case.

          - If :attr:`input` is 1D of shape `(N)`, it will be treated as a concatenation of
            multiple bags (sequences). :attr:`offsets` is required to be a 1D tensor containing
            the starting index positions of each bag in :attr:`input`. Therefore, for :attr:`offsets`
            of shape `(B)`, :attr:`input` will be viewed as having ``B`` bags.
            Empty bags (i.e., having 0-length) will have returned vectors filled by zeros.

        - :attr:`weight` (Tensor): the learnable weights of the module of shape `(num_embeddings, embedding_dim)`

        - :attr:`per_sample_weights` (Tensor, optional). Has the same shape as :attr:`input`.

        - :attr:`output`: aggregated embedding values of shape `(B, embedding_dim)`

    Examples::

        >>> # an Embedding module containing 10 tensors of size 3
        >>> embedding_matrix = torch.rand(10, 3)
        >>> # a batch of 2 samples of 4 indices each
        >>> input = torch.tensor([1,2,4,5,4,3,2,9])
        >>> offsets = torch.tensor([0,4])
        >>> F.embedding_bag(input, embedding_matrix, offsets)
        tensor([[ 0.3397,  0.3552,  0.5545],
                [ 0.5893,  0.4386,  0.5882]])

        >>> # example with padding_idx
        >>> embedding_matrix = torch.rand(10, 3)
        >>> input = torch.tensor([2, 2, 2, 2, 4, 3, 2, 9])
        >>> offsets = torch.tensor([0,4])
        >>> F.embedding_bag(input, embedding_matrix, offsets, padding_idx=2, mode='sum')
        tensor([[ 0.0000,  0.0000,  0.0000],
                [-0.7082,  3.2145, -2.6251]])
    """
    if has_torch_function_variadic(input, weight, offsets, per_sample_weights):
        return handle_torch_function(
            embedding_bag,
            (input, weight, offsets, per_sample_weights),
            input,
            weight,
            offsets=offsets,
            max_norm=max_norm,
            norm_type=norm_type,
            scale_grad_by_freq=scale_grad_by_freq,
            mode=mode,
            sparse=sparse,
            per_sample_weights=per_sample_weights,
            include_last_offset=include_last_offset,
            padding_idx=padding_idx,
        )
    # Check for backward compatibility.
    # Used to be embedding_bag(weight, input, ...)
    # Now is     embedding_bag(input, weight, ...)
    if weight.dtype == torch.long and input.is_floating_point():
        warnings.warn(
            "Argument order of nn.functional.embedding_bag was changed. "
            "Usage `embedding_bag(weight, input, ...)` is deprecated, "
            "and should now be `embedding_bag(input, weight, ...)`."
        )
        weight, input = input, weight

    if per_sample_weights is not None and input.size() != per_sample_weights.size():
        raise ValueError(
            "embedding_bag: If per_sample_weights ({}) is not None, "
            "then it must have the same shape as the input ({})".format(per_sample_weights.shape, input.shape)
        )

    if input.dim() == 2:
        if offsets is not None:
            type_str = "<unknown>"
            # TODO: Remove this once script supports type() calls
            if not torch.jit.is_scripting():
                type_str = str(type(offsets))
            raise ValueError(
                "if input is 2D, then offsets has to be None"
                ", as input is treated is a mini-batch of"
                " fixed length sequences. However, found "
                "offsets of type {}".format(type_str)
            )
        offsets = torch.arange(0, input.numel(), input.size(1), dtype=input.dtype, device=input.device)

        input = input.reshape(-1)
        if per_sample_weights is not None:
            per_sample_weights = per_sample_weights.reshape(-1)
    elif input.dim() == 1:
        if offsets is None:
            raise ValueError("offsets has to be a 1D Tensor but got None")
        if offsets.dim() != 1:
            raise ValueError("offsets has to be a 1D Tensor")
    else:
        raise ValueError("input has to be 1D or 2D Tensor," " but got Tensor of dimension {}".format(input.dim()))
    if mode == "sum":
        mode_enum = 0
    elif mode == "mean":
        mode_enum = 1
    elif mode == "max":
        mode_enum = 2

        if scale_grad_by_freq:
            raise ValueError("max mode does not support scaling the gradient by the frequency")

        if sparse:
            raise ValueError("max mode does not support sparse weights")

    else:
        raise ValueError("mode has to be one of sum, mean or max")

    if max_norm is not None:
        # XXX: equivalent to
        # with torch.no_grad():
        #   torch.nembedding_renorm_
        # remove once script supports set_grad_enabled
        _no_grad_embedding_renorm_(weight, input, max_norm, norm_type)

    if per_sample_weights is not None and mode != "sum":
        raise NotImplementedError(
            "embedding_bag: per_sample_weights was not None. "
            "per_sample_weights is only supported for mode='sum' "
            "(got mode='{}'). Please open a feature request on GitHub.".format(mode)
        )

    ret, _, _, _ = torch.embedding_bag(
        weight, input, offsets, scale_grad_by_freq, mode_enum, sparse, per_sample_weights, include_last_offset, padding_idx
    )
    return ret


embedding_bag.__doc__ = embedding_bag.__doc__.format(**reproducibility_notes)


def _verify_batch_size(size: List[int]) -> None:
    # XXX: JIT script does not support the reduce from functools, and mul op is a
    # builtin, which cannot be used as a value to a func yet, so rewrite this size
    # check to a simple equivalent for loop
    #
    # TODO: make use of reduce like below when JIT is ready with the missing features:
    # from operator import mul
    # from functools import reduce
    #
    #   if reduce(mul, size[2:], size[0]) == 1
    size_prods = size[0]
    for i in range(len(size) - 2):
        size_prods *= size[i + 2]
    if size_prods == 1:
        raise ValueError("Expected more than 1 value per channel when training, got input size {}".format(size))


def batch_norm(
    input: Tensor,
    running_mean: Optional[Tensor],
    running_var: Optional[Tensor],
    weight: Optional[Tensor] = None,
    bias: Optional[Tensor] = None,
    training: bool = False,
    momentum: float = 0.1,
    eps: float = 1e-5,
) -> Tensor:
    r"""Applies Batch Normalization for each channel across a batch of data.

    See :class:`~torch.nn.BatchNorm1d`, :class:`~torch.nn.BatchNorm2d`,
    :class:`~torch.nn.BatchNorm3d` for details.
    """
    if has_torch_function_variadic(input, running_mean, running_var, weight, bias):
        return handle_torch_function(
            batch_norm,
            (input, running_mean, running_var, weight, bias),
            input,
            running_mean,
            running_var,
            weight=weight,
            bias=bias,
            training=training,
            momentum=momentum,
            eps=eps,
        )
    if training:
        _verify_batch_size(input.size())

    return torch.batch_norm(
        input, weight, bias, running_mean, running_var, training, momentum, eps, torch.backends.cudnn.enabled
    )


def _verify_spatial_size(size: List[int]) -> None:
    # Verify that there is > 1 spatial element for instance norm calculation.
    size_prods = 1
    for i in range(2, len(size)):
        size_prods *= size[i]
    if size_prods == 1:
        raise ValueError("Expected more than 1 spatial element when training, got input size {}".format(size))


def instance_norm(
    input: Tensor,
    running_mean: Optional[Tensor] = None,
    running_var: Optional[Tensor] = None,
    weight: Optional[Tensor] = None,
    bias: Optional[Tensor] = None,
    use_input_stats: bool = True,
    momentum: float = 0.1,
    eps: float = 1e-5,
) -> Tensor:
    r"""Applies Instance Normalization for each channel in each data sample in a
    batch.

    See :class:`~torch.nn.InstanceNorm1d`, :class:`~torch.nn.InstanceNorm2d`,
    :class:`~torch.nn.InstanceNorm3d` for details.
    """
    if has_torch_function_variadic(input, running_mean, running_var, weight, bias):
        return handle_torch_function(
            instance_norm,
            (input, running_mean, running_var, weight, bias),
            input,
            running_mean=running_mean,
            running_var=running_var,
            weight=weight,
            bias=bias,
            use_input_stats=use_input_stats,
            momentum=momentum,
            eps=eps,
        )
    if use_input_stats:
        _verify_spatial_size(input.size())
    return torch.instance_norm(
        input, weight, bias, running_mean, running_var, use_input_stats, momentum, eps, torch.backends.cudnn.enabled
    )


def layer_norm(
    input: Tensor,
    normalized_shape: List[int],
    weight: Optional[Tensor] = None,
    bias: Optional[Tensor] = None,
    eps: float = 1e-5,
) -> Tensor:
    r"""Applies Layer Normalization for last certain number of dimensions.

    See :class:`~torch.nn.LayerNorm` for details.
    """
    if has_torch_function_variadic(input, weight, bias):
        return handle_torch_function(
            layer_norm, (input, weight, bias), input, normalized_shape, weight=weight, bias=bias, eps=eps
        )
    return torch.layer_norm(input, normalized_shape, weight, bias, eps, torch.backends.cudnn.enabled)


def group_norm(
    input: Tensor, num_groups: int, weight: Optional[Tensor] = None, bias: Optional[Tensor] = None, eps: float = 1e-5
) -> Tensor:
    r"""Applies Group Normalization for last certain number of dimensions.

    See :class:`~torch.nn.GroupNorm` for details.
    """
    if has_torch_function_variadic(input, weight, bias):
        return handle_torch_function(group_norm, (input, weight, bias,), input, num_groups, weight=weight, bias=bias, eps=eps)
    _verify_batch_size([input.size(0) * input.size(1) // num_groups, num_groups] + list(input.size()[2:]))
    return torch.group_norm(input, num_groups, weight, bias, eps, torch.backends.cudnn.enabled)


def local_response_norm(input: Tensor, size: int, alpha: float = 1e-4, beta: float = 0.75, k: float = 1.0) -> Tensor:
    r"""Applies local response normalization over an input signal composed of
    several input planes, where channels occupy the second dimension.
    Applies normalization across channels.

    See :class:`~torch.nn.LocalResponseNorm` for details.
    """
    if has_torch_function_unary(input):
        return handle_torch_function(local_response_norm, (input,), input, size, alpha=alpha, beta=beta, k=k)
    dim = input.dim()
    if dim < 3:
        raise ValueError(
            "Expected 3D or higher dimensionality \
                         input (got {} dimensions)".format(
                dim
            )
        )

    if input.numel() == 0:
        return input

    div = input.mul(input).unsqueeze(1)
    if dim == 3:
        div = pad(div, (0, 0, size // 2, (size - 1) // 2))
        div = avg_pool2d(div, (size, 1), stride=1).squeeze(1)
    else:
        sizes = input.size()
        div = div.view(sizes[0], 1, sizes[1], sizes[2], -1)
        div = pad(div, (0, 0, 0, 0, size // 2, (size - 1) // 2))
        div = avg_pool3d(div, (size, 1, 1), stride=1).squeeze(1)
        div = div.view(sizes)
    div = div.mul(alpha).add(k).pow(beta)
    return input / div


# loss


def ctc_loss(
    log_probs: Tensor,
    targets: Tensor,
    input_lengths: Tensor,
    target_lengths: Tensor,
    blank: int = 0,
    reduction: str = "mean",
    zero_infinity: bool = False,
) -> Tensor:
    r"""The Connectionist Temporal Classification loss.

    See :class:`~torch.nn.CTCLoss` for details.

    Note:
        {cudnn_reproducibility_note}

    Note:
        {backward_reproducibility_note}

    Args:
        log_probs: :math:`(T, N, C)` or :math:`(T, C)` where `C = number of characters in alphabet including blank`,
            `T = input length`, and `N = batch size`.
            The logarithmized probabilities of the outputs
            (e.g. obtained with :func:`torch.nn.functional.log_softmax`).
        targets: :math:`(N, S)` or `(sum(target_lengths))`.
            Targets cannot be blank. In the second form, the targets are assumed to be concatenated.
        input_lengths: :math:`(N)` or :math:`()`.
            Lengths of the inputs (must each be :math:`\leq T`)
        target_lengths: :math:`(N)` or :math:`()`.
            Lengths of the targets
        blank (int, optional):
            Blank label. Default :math:`0`.
        reduction (string, optional): Specifies the reduction to apply to the output:
            ``'none'`` | ``'mean'`` | ``'sum'``. ``'none'``: no reduction will be applied,
            ``'mean'``: the output losses will be divided by the target lengths and
            then the mean over the batch is taken, ``'sum'``: the output will be
            summed. Default: ``'mean'``
        zero_infinity (bool, optional):
            Whether to zero infinite losses and the associated gradients.
            Default: ``False``
            Infinite losses mainly occur when the inputs are too short
            to be aligned to the targets.

    Example::

        >>> log_probs = torch.randn(50, 16, 20).log_softmax(2).detach().requires_grad_()
        >>> targets = torch.randint(1, 20, (16, 30), dtype=torch.long)
        >>> input_lengths = torch.full((16,), 50, dtype=torch.long)
        >>> target_lengths = torch.randint(10,30,(16,), dtype=torch.long)
        >>> loss = F.ctc_loss(log_probs, targets, input_lengths, target_lengths)
        >>> loss.backward()
    """
    if has_torch_function_variadic(log_probs, targets, input_lengths, target_lengths):
        return handle_torch_function(
            ctc_loss,
            (log_probs, targets, input_lengths, target_lengths),
            log_probs, targets, input_lengths, target_lengths,
            blank=blank, reduction=reduction, zero_infinity=zero_infinity
        )
    return torch.ctc_loss(
        log_probs, targets, input_lengths, target_lengths, blank, _Reduction.get_enum(reduction), zero_infinity
    )


ctc_loss.__doc__ = ctc_loss.__doc__.format(**reproducibility_notes)


def nll_loss(
    input: Tensor,
    target: Tensor,
    weight: Optional[Tensor] = None,
    size_average: Optional[bool] = None,
    ignore_index: int = -100,
    reduce: Optional[bool] = None,
    reduction: str = "mean",
) -> Tensor:
    r"""The negative log likelihood loss.

    See :class:`~torch.nn.NLLLoss` for details.

    Args:
        input: :math:`(N, C)` where `C = number of classes` or :math:`(N, C, H, W)`
            in case of 2D Loss, or :math:`(N, C, d_1, d_2, ..., d_K)` where :math:`K \geq 1`
            in the case of K-dimensional loss. `input` is expected to be log-probabilities.
        target: :math:`(N)` where each value is :math:`0 \leq \text{targets}[i] \leq C-1`,
            or :math:`(N, d_1, d_2, ..., d_K)` where :math:`K \geq 1` for
            K-dimensional loss.
        weight (Tensor, optional): a manual rescaling weight given to each
            class. If given, has to be a Tensor of size `C`
        size_average (bool, optional): Deprecated (see :attr:`reduction`). By default,
            the losses are averaged over each loss element in the batch. Note that for
            some losses, there multiple elements per sample. If the field :attr:`size_average`
            is set to ``False``, the losses are instead summed for each minibatch. Ignored
            when reduce is ``False``. Default: ``True``
        ignore_index (int, optional): Specifies a target value that is ignored
            and does not contribute to the input gradient. When :attr:`size_average` is
            ``True``, the loss is averaged over non-ignored targets. Default: -100
        reduce (bool, optional): Deprecated (see :attr:`reduction`). By default, the
            losses are averaged or summed over observations for each minibatch depending
            on :attr:`size_average`. When :attr:`reduce` is ``False``, returns a loss per
            batch element instead and ignores :attr:`size_average`. Default: ``True``
        reduction (string, optional): Specifies the reduction to apply to the output:
            ``'none'`` | ``'mean'`` | ``'sum'``. ``'none'``: no reduction will be applied,
            ``'mean'``: the sum of the output will be divided by the number of
            elements in the output, ``'sum'``: the output will be summed. Note: :attr:`size_average`
            and :attr:`reduce` are in the process of being deprecated, and in the meantime,
            specifying either of those two args will override :attr:`reduction`. Default: ``'mean'``

    Example::

        >>> # input is of size N x C = 3 x 5
        >>> input = torch.randn(3, 5, requires_grad=True)
        >>> # each element in target has to have 0 <= value < C
        >>> target = torch.tensor([1, 0, 4])
        >>> output = F.nll_loss(F.log_softmax(input), target)
        >>> output.backward()
    """
    if has_torch_function_variadic(input, target, weight):
        return handle_torch_function(
            nll_loss,
            (input, target, weight),
            input,
            target,
            weight=weight,
            size_average=size_average,
            ignore_index=ignore_index,
            reduce=reduce,
            reduction=reduction,
        )
    if size_average is not None or reduce is not None:
        reduction = _Reduction.legacy_get_string(size_average, reduce)
    return torch._C._nn.nll_loss_nd(input, target, weight, _Reduction.get_enum(reduction), ignore_index)


def poisson_nll_loss(
    input: Tensor,
    target: Tensor,
    log_input: bool = True,
    full: bool = False,
    size_average: Optional[bool] = None,
    eps: float = 1e-8,
    reduce: Optional[bool] = None,
    reduction: str = "mean",
) -> Tensor:
    r"""Poisson negative log likelihood loss.

    See :class:`~torch.nn.PoissonNLLLoss` for details.

    Args:
        input: expectation of underlying Poisson distribution.
        target: random sample :math:`target \sim \text{Poisson}(input)`.
        log_input: if ``True`` the loss is computed as
            :math:`\exp(\text{input}) - \text{target} * \text{input}`, if ``False`` then loss is
            :math:`\text{input} - \text{target} * \log(\text{input}+\text{eps})`. Default: ``True``
        full: whether to compute full loss, i. e. to add the Stirling
            approximation term. Default: ``False``
            :math:`\text{target} * \log(\text{target}) - \text{target} + 0.5 * \log(2 * \pi * \text{target})`.
        size_average (bool, optional): Deprecated (see :attr:`reduction`). By default,
            the losses are averaged over each loss element in the batch. Note that for
            some losses, there multiple elements per sample. If the field :attr:`size_average`
            is set to ``False``, the losses are instead summed for each minibatch. Ignored
            when reduce is ``False``. Default: ``True``
        eps (float, optional): Small value to avoid evaluation of :math:`\log(0)` when
            :attr:`log_input`\ =\ ``False``. Default: 1e-8
        reduce (bool, optional): Deprecated (see :attr:`reduction`). By default, the
            losses are averaged or summed over observations for each minibatch depending
            on :attr:`size_average`. When :attr:`reduce` is ``False``, returns a loss per
            batch element instead and ignores :attr:`size_average`. Default: ``True``
        reduction (string, optional): Specifies the reduction to apply to the output:
            ``'none'`` | ``'mean'`` | ``'sum'``. ``'none'``: no reduction will be applied,
            ``'mean'``: the sum of the output will be divided by the number of
            elements in the output, ``'sum'``: the output will be summed. Note: :attr:`size_average`
            and :attr:`reduce` are in the process of being deprecated, and in the meantime,
            specifying either of those two args will override :attr:`reduction`. Default: ``'mean'``

    """
    if has_torch_function_variadic(input, target):
        return handle_torch_function(
            poisson_nll_loss,
            (input, target),
            input,
            target,
            log_input=log_input,
            full=full,
            size_average=size_average,
            eps=eps,
            reduce=reduce,
            reduction=reduction,
        )
    if size_average is not None or reduce is not None:
        reduction = _Reduction.legacy_get_string(size_average, reduce)
    if reduction != "none" and reduction != "mean" and reduction != "sum":
        ret = input
        raise ValueError(reduction + " is not valid")

    ret = torch.poisson_nll_loss(input, target, log_input, full, eps, _Reduction.get_enum(reduction))
    return ret


def gaussian_nll_loss(
    input: Tensor,
    target: Tensor,
    var: Tensor,
    full: bool = False,
    eps: float = 1e-6,
    reduction: str = "mean",
) -> Tensor:
    r"""Gaussian negative log likelihood loss.

    See :class:`~torch.nn.GaussianNLLLoss` for details.

    Args:
        input: expectation of the Gaussian distribution.
        target: sample from the Gaussian distribution.
        var: tensor of positive variance(s), one for each of the expectations
            in the input (heteroscedastic), or a single one (homoscedastic).
        full (bool, optional): include the constant term in the loss calculation. Default: ``False``.
        eps (float, optional): value added to var, for stability. Default: 1e-6.
        reduction (string, optional): specifies the reduction to apply to the output:
            ``'none'`` | ``'mean'`` | ``'sum'``. ``'none'``: no reduction will be applied,
            ``'mean'``: the output is the average of all batch member losses,
            ``'sum'``: the output is the sum of all batch member losses.
            Default: ``'mean'``.
    """
    if has_torch_function_variadic(input, target, var):
        return handle_torch_function(
            gaussian_nll_loss,
            (input, target, var),
            input,
            target,
            var,
            full=full,
            eps=eps,
            reduction=reduction,
        )

    # Check var size
    # If var.size == input.size, the case is heteroscedastic and no further checks are needed.
    # Otherwise:
    if var.size() != input.size():

        # If var is one dimension short of input, but the sizes match otherwise, then this is a homoscedastic case.
        # e.g. input.size = (10, 2, 3), var.size = (10, 2)
        # -> unsqueeze var so that var.shape = (10, 2, 1)
        # this is done so that broadcasting can happen in the loss calculation
        if input.size()[:-1] == var.size():
            var = torch.unsqueeze(var, -1)

        # This checks if the sizes match up to the final dimension, and the final dimension of var is of size 1.
        # This is also a homoscedastic case.
        # e.g. input.size = (10, 2, 3), var.size = (10, 2, 1)
        elif input.size()[:-1] == var.size()[:-1] and var.size(-1) == 1:  # Heteroscedastic case
            pass

        # If none of the above pass, then the size of var is incorrect.
        else:
            raise ValueError("var is of incorrect size")

    # Check validity of reduction mode
    if reduction != 'none' and reduction != 'mean' and reduction != 'sum':
        raise ValueError(reduction + " is not valid")

    # Entries of var must be non-negative
    if torch.any(var < 0):
        raise ValueError("var has negative entry/entries")

    # Clamp for stability
    var = var.clone()
    with torch.no_grad():
        var.clamp_(min=eps)

    # Calculate the loss
    loss = 0.5 * (torch.log(var) + (input - target)**2 / var)
    if full:
        loss += 0.5 * math.log(2 * math.pi)

    if reduction == 'mean':
        return loss.mean()
    elif reduction == 'sum':
        return loss.sum()
    else:
        return loss


def kl_div(
    input: Tensor,
    target: Tensor,
    size_average: Optional[bool] = None,
    reduce: Optional[bool] = None,
    reduction: str = "mean",
    log_target: bool = False,
) -> Tensor:
    r"""The `Kullback-Leibler divergence Loss
    <https://en.wikipedia.org/wiki/Kullback-Leibler_divergence>`__

    See :class:`~torch.nn.KLDivLoss` for details.

    Args:
        input: Tensor of arbitrary shape in log-probabilities.
        target: Tensor of the same shape as input. See :attr:`log_target` for
            the target's interpretation.
        size_average (bool, optional): Deprecated (see :attr:`reduction`). By default,
            the losses are averaged over each loss element in the batch. Note that for
            some losses, there multiple elements per sample. If the field :attr:`size_average`
            is set to ``False``, the losses are instead summed for each minibatch. Ignored
            when reduce is ``False``. Default: ``True``
        reduce (bool, optional): Deprecated (see :attr:`reduction`). By default, the
            losses are averaged or summed over observations for each minibatch depending
            on :attr:`size_average`. When :attr:`reduce` is ``False``, returns a loss per
            batch element instead and ignores :attr:`size_average`. Default: ``True``
        reduction (string, optional): Specifies the reduction to apply to the output:
            ``'none'`` | ``'batchmean'`` | ``'sum'`` | ``'mean'``.
            ``'none'``: no reduction will be applied
            ``'batchmean'``: the sum of the output will be divided by the batchsize
            ``'sum'``: the output will be summed
            ``'mean'``: the output will be divided by the number of elements in the output
            Default: ``'mean'``
        log_target (bool): A flag indicating whether ``target`` is passed in the log space.
            It is recommended to pass certain distributions (like ``softmax``)
            in the log space to avoid numerical issues caused by explicit ``log``.
            Default: ``False``

    .. note::
        :attr:`size_average` and :attr:`reduce` are in the process of being deprecated,
        and in the meantime, specifying either of those two args will override :attr:`reduction`.

    .. note::
        :attr:`reduction` = ``'mean'`` doesn't return the true kl divergence value, please use
        :attr:`reduction` = ``'batchmean'`` which aligns with KL math definition.
        In the next major release, ``'mean'`` will be changed to be the same as 'batchmean'.
    """
    if has_torch_function_variadic(input, target):
        return handle_torch_function(
            kl_div,
            (input, target),
            input,
            target,
            size_average=size_average,
            reduce=reduce,
            reduction=reduction,
            log_target=log_target,
        )
    if size_average is not None or reduce is not None:
        reduction_enum = _Reduction.legacy_get_enum(size_average, reduce)
    else:
        if reduction == "mean":
            warnings.warn(
                "reduction: 'mean' divides the total loss by both the batch size and the support size."
                "'batchmean' divides only by the batch size, and aligns with the KL div math definition."
                "'mean' will be changed to behave the same as 'batchmean' in the next major release."
            )

        # special case for batchmean
        if reduction == "batchmean":
            reduction_enum = _Reduction.get_enum("sum")
        else:
            reduction_enum = _Reduction.get_enum(reduction)

    reduced = torch.kl_div(input, target, reduction_enum, log_target=log_target)

    if reduction == "batchmean" and input.dim() != 0:
        reduced = reduced / input.size()[0]

    return reduced


def cross_entropy(
    input: Tensor,
    target: Tensor,
    weight: Optional[Tensor] = None,
    size_average: Optional[bool] = None,
    ignore_index: int = -100,
    reduce: Optional[bool] = None,
    reduction: str = "mean",
    label_smoothing: float = 0.0,
) -> Tensor:
    r"""This criterion computes the cross entropy loss between input and target.

    See :class:`~torch.nn.CrossEntropyLoss` for details.

    Args:
        input (Tensor) : Predicted unnormalized scores (often referred to as logits);
            see Shape section below for supported shapes.
        target (Tensor) : Ground truth class indices or class probabilities;
            see Shape section below for supported shapes.
        weight (Tensor, optional): a manual rescaling weight given to each
            class. If given, has to be a Tensor of size `C`
        size_average (bool, optional): Deprecated (see :attr:`reduction`). By default,
            the losses are averaged over each loss element in the batch. Note that for
            some losses, there multiple elements per sample. If the field :attr:`size_average`
            is set to ``False``, the losses are instead summed for each minibatch. Ignored
            when reduce is ``False``. Default: ``True``
        ignore_index (int, optional): Specifies a target value that is ignored
            and does not contribute to the input gradient. When :attr:`size_average` is
            ``True``, the loss is averaged over non-ignored targets. Note that
            :attr:`ignore_index` is only applicable when the target contains class indices.
            Default: -100
        reduce (bool, optional): Deprecated (see :attr:`reduction`). By default, the
            losses are averaged or summed over observations for each minibatch depending
            on :attr:`size_average`. When :attr:`reduce` is ``False``, returns a loss per
            batch element instead and ignores :attr:`size_average`. Default: ``True``
        reduction (string, optional): Specifies the reduction to apply to the output:
            ``'none'`` | ``'mean'`` | ``'sum'``. ``'none'``: no reduction will be applied,
            ``'mean'``: the sum of the output will be divided by the number of
            elements in the output, ``'sum'``: the output will be summed. Note: :attr:`size_average`
            and :attr:`reduce` are in the process of being deprecated, and in the meantime,
            specifying either of those two args will override :attr:`reduction`. Default: ``'mean'``
        label_smoothing (float, optional): A float in [0.0, 1.0]. Specifies the amount
            of smoothing when computing the loss, where 0.0 means no smoothing. The targets
            become a mixture of the original ground truth and a uniform distribution as described in
            `Rethinking the Inception Architecture for Computer Vision <https://arxiv.org/abs/1512.00567>`__. Default: :math:`0.0`.

    Shape:
        - Input: Shape :math:`(C)`, :math:`(N, C)` or :math:`(N, C, d_1, d_2, ..., d_K)` with :math:`K \geq 1`
          in the case of `K`-dimensional loss.
        - Target: If containing class indices, shape :math:`()`, :math:`(N)` or :math:`(N, d_1, d_2, ..., d_K)` with
          :math:`K \geq 1` in the case of K-dimensional loss where each value should be between :math:`[0, C)`.
          If containing class probabilities, same shape as the input and each value should be between :math:`[0, 1]`.

        where:

        .. math::
            \begin{aligned}
                C ={} & \text{number of classes} \\
                N ={} & \text{batch size} \\
            \end{aligned}

    Examples::

        >>> # Example of target with class indices
        >>> input = torch.randn(3, 5, requires_grad=True)
        >>> target = torch.randint(5, (3,), dtype=torch.int64)
        >>> loss = F.cross_entropy(input, target)
        >>> loss.backward()
        >>>
        >>> # Example of target with class probabilities
        >>> input = torch.randn(3, 5, requires_grad=True)
        >>> target = torch.randn(3, 5).softmax(dim=1)
        >>> loss = F.cross_entropy(input, target)
        >>> loss.backward()
    """
    if has_torch_function_variadic(input, target, weight):
        return handle_torch_function(
            cross_entropy,
            (input, target, weight),
            input,
            target,
            weight=weight,
            size_average=size_average,
            ignore_index=ignore_index,
            reduce=reduce,
            reduction=reduction,
            label_smoothing=label_smoothing,
        )
    if size_average is not None or reduce is not None:
        reduction = _Reduction.legacy_get_string(size_average, reduce)
    return torch._C._nn.cross_entropy_loss(input, target, weight, _Reduction.get_enum(reduction), ignore_index, label_smoothing)


def binary_cross_entropy(
    input: Tensor,
    target: Tensor,
    weight: Optional[Tensor] = None,
    size_average: Optional[bool] = None,
    reduce: Optional[bool] = None,
    reduction: str = "mean",
) -> Tensor:
    r"""Function that measures the Binary Cross Entropy between the target and input
    probabilities.

    See :class:`~torch.nn.BCELoss` for details.

    Args:
        input: Tensor of arbitrary shape as probabilities.
        target: Tensor of the same shape as input with values between 0 and 1.
        weight (Tensor, optional): a manual rescaling weight
                if provided it's repeated to match input tensor shape
        size_average (bool, optional): Deprecated (see :attr:`reduction`). By default,
            the losses are averaged over each loss element in the batch. Note that for
            some losses, there multiple elements per sample. If the field :attr:`size_average`
            is set to ``False``, the losses are instead summed for each minibatch. Ignored
            when reduce is ``False``. Default: ``True``
        reduce (bool, optional): Deprecated (see :attr:`reduction`). By default, the
            losses are averaged or summed over observations for each minibatch depending
            on :attr:`size_average`. When :attr:`reduce` is ``False``, returns a loss per
            batch element instead and ignores :attr:`size_average`. Default: ``True``
        reduction (string, optional): Specifies the reduction to apply to the output:
            ``'none'`` | ``'mean'`` | ``'sum'``. ``'none'``: no reduction will be applied,
            ``'mean'``: the sum of the output will be divided by the number of
            elements in the output, ``'sum'``: the output will be summed. Note: :attr:`size_average`
            and :attr:`reduce` are in the process of being deprecated, and in the meantime,
            specifying either of those two args will override :attr:`reduction`. Default: ``'mean'``

    Examples::

        >>> input = torch.randn(3, 2, requires_grad=True)
        >>> target = torch.rand(3, 2, requires_grad=False)
        >>> loss = F.binary_cross_entropy(torch.sigmoid(input), target)
        >>> loss.backward()
    """
    if has_torch_function_variadic(input, target, weight):
        return handle_torch_function(
            binary_cross_entropy,
            (input, target, weight),
            input,
            target,
            weight=weight,
            size_average=size_average,
            reduce=reduce,
            reduction=reduction,
        )
    if size_average is not None or reduce is not None:
        reduction_enum = _Reduction.legacy_get_enum(size_average, reduce)
    else:
        reduction_enum = _Reduction.get_enum(reduction)
    if target.size() != input.size():
        raise ValueError(
            "Using a target size ({}) that is different to the input size ({}) is deprecated. "
            "Please ensure they have the same size.".format(target.size(), input.size())
        )

    if weight is not None:
        new_size = _infer_size(target.size(), weight.size())
        weight = weight.expand(new_size)

    return torch._C._nn.binary_cross_entropy(input, target, weight, reduction_enum)


def binary_cross_entropy_with_logits(
    input: Tensor,
    target: Tensor,
    weight: Optional[Tensor] = None,
    size_average: Optional[bool] = None,
    reduce: Optional[bool] = None,
    reduction: str = "mean",
    pos_weight: Optional[Tensor] = None,
) -> Tensor:
    r"""Function that measures Binary Cross Entropy between target and input
    logits.

    See :class:`~torch.nn.BCEWithLogitsLoss` for details.

    Args:
        input: Tensor of arbitrary shape as unnormalized scores (often referred to as logits).
        target: Tensor of the same shape as input with values between 0 and 1
        weight (Tensor, optional): a manual rescaling weight
            if provided it's repeated to match input tensor shape
        size_average (bool, optional): Deprecated (see :attr:`reduction`). By default,
            the losses are averaged over each loss element in the batch. Note that for
            some losses, there multiple elements per sample. If the field :attr:`size_average`
            is set to ``False``, the losses are instead summed for each minibatch. Ignored
            when reduce is ``False``. Default: ``True``
        reduce (bool, optional): Deprecated (see :attr:`reduction`). By default, the
            losses are averaged or summed over observations for each minibatch depending
            on :attr:`size_average`. When :attr:`reduce` is ``False``, returns a loss per
            batch element instead and ignores :attr:`size_average`. Default: ``True``
        reduction (string, optional): Specifies the reduction to apply to the output:
            ``'none'`` | ``'mean'`` | ``'sum'``. ``'none'``: no reduction will be applied,
            ``'mean'``: the sum of the output will be divided by the number of
            elements in the output, ``'sum'``: the output will be summed. Note: :attr:`size_average`
            and :attr:`reduce` are in the process of being deprecated, and in the meantime,
            specifying either of those two args will override :attr:`reduction`. Default: ``'mean'``
        pos_weight (Tensor, optional): a weight of positive examples.
                Must be a vector with length equal to the number of classes.

    Examples::

         >>> input = torch.randn(3, requires_grad=True)
         >>> target = torch.empty(3).random_(2)
         >>> loss = F.binary_cross_entropy_with_logits(input, target)
         >>> loss.backward()
    """
    if has_torch_function_variadic(input, target, weight, pos_weight):
        return handle_torch_function(
            binary_cross_entropy_with_logits,
            (input, target, weight, pos_weight),
            input,
            target,
            weight=weight,
            size_average=size_average,
            reduce=reduce,
            reduction=reduction,
            pos_weight=pos_weight,
        )
    if size_average is not None or reduce is not None:
        reduction_enum = _Reduction.legacy_get_enum(size_average, reduce)
    else:
        reduction_enum = _Reduction.get_enum(reduction)

    if not (target.size() == input.size()):
        raise ValueError("Target size ({}) must be the same as input size ({})".format(target.size(), input.size()))

    return torch.binary_cross_entropy_with_logits(input, target, weight, pos_weight, reduction_enum)


def smooth_l1_loss(
    input: Tensor,
    target: Tensor,
    size_average: Optional[bool] = None,
    reduce: Optional[bool] = None,
    reduction: str = "mean",
    beta: float = 1.0,
) -> Tensor:
    r"""Function that uses a squared term if the absolute
    element-wise error falls below beta and an L1 term otherwise.

    See :class:`~torch.nn.SmoothL1Loss` for details.
    """
    if has_torch_function_variadic(input, target):
        return handle_torch_function(
            smooth_l1_loss,
            (input, target),
            input,
            target,
            size_average=size_average,
            reduce=reduce,
            reduction=reduction,
            beta=beta,
        )
    if not (target.size() == input.size()):
        warnings.warn(
            "Using a target size ({}) that is different to the input size ({}). "
            "This will likely lead to incorrect results due to broadcasting. "
            "Please ensure they have the same size.".format(target.size(), input.size()),
            stacklevel=2,
        )
    if size_average is not None or reduce is not None:
        reduction = _Reduction.legacy_get_string(size_average, reduce)

    expanded_input, expanded_target = torch.broadcast_tensors(input, target)
    return torch._C._nn.smooth_l1_loss(expanded_input, expanded_target, _Reduction.get_enum(reduction), beta)


def huber_loss(
    input: Tensor,
    target: Tensor,
    reduction: str = 'mean',
    delta: float = 1.0,
) -> Tensor:
    r"""Function that uses a squared term if the absolute
    element-wise error falls below delta and a delta-scaled L1 term otherwise.

    See :class:`~torch.nn.HuberLoss` for details.
    """
    if has_torch_function_variadic(input, target):
        return handle_torch_function(
            huber_loss,
            (input, target),
            input,
            target,
            reduction=reduction,
            delta=delta,
        )
    if not (target.size() == input.size()):
        warnings.warn("Using a target size ({}) that is different to the input size ({}). "
                      "This will likely lead to incorrect results due to broadcasting. "
                      "Please ensure they have the same size.".format(target.size(), input.size()),
                      stacklevel=2)

    expanded_input, expanded_target = torch.broadcast_tensors(input, target)
    return torch._C._nn.huber_loss(expanded_input, expanded_target, _Reduction.get_enum(reduction), delta)


def l1_loss(
    input: Tensor,
    target: Tensor,
    size_average: Optional[bool] = None,
    reduce: Optional[bool] = None,
    reduction: str = "mean",
) -> Tensor:
    r"""l1_loss(input, target, size_average=None, reduce=None, reduction='mean') -> Tensor

    Function that takes the mean element-wise absolute value difference.

    See :class:`~torch.nn.L1Loss` for details.
    """
    if has_torch_function_variadic(input, target):
        return handle_torch_function(
            l1_loss, (input, target), input, target, size_average=size_average, reduce=reduce, reduction=reduction
        )
    if not (target.size() == input.size()):
        warnings.warn(
            "Using a target size ({}) that is different to the input size ({}). "
            "This will likely lead to incorrect results due to broadcasting. "
            "Please ensure they have the same size.".format(target.size(), input.size()),
            stacklevel=2,
        )
    if size_average is not None or reduce is not None:
        reduction = _Reduction.legacy_get_string(size_average, reduce)

    expanded_input, expanded_target = torch.broadcast_tensors(input, target)
    return torch._C._nn.l1_loss(expanded_input, expanded_target, _Reduction.get_enum(reduction))


def mse_loss(
    input: Tensor,
    target: Tensor,
    size_average: Optional[bool] = None,
    reduce: Optional[bool] = None,
    reduction: str = "mean",
) -> Tensor:
    r"""mse_loss(input, target, size_average=None, reduce=None, reduction='mean') -> Tensor

    Measures the element-wise mean squared error.

    See :class:`~torch.nn.MSELoss` for details.
    """
    if has_torch_function_variadic(input, target):
        return handle_torch_function(
            mse_loss, (input, target), input, target, size_average=size_average, reduce=reduce, reduction=reduction
        )
    if not (target.size() == input.size()):
        warnings.warn(
            "Using a target size ({}) that is different to the input size ({}). "
            "This will likely lead to incorrect results due to broadcasting. "
            "Please ensure they have the same size.".format(target.size(), input.size()),
            stacklevel=2,
        )
    if size_average is not None or reduce is not None:
        reduction = _Reduction.legacy_get_string(size_average, reduce)

    expanded_input, expanded_target = torch.broadcast_tensors(input, target)
    return torch._C._nn.mse_loss(expanded_input, expanded_target, _Reduction.get_enum(reduction))


def margin_ranking_loss(
    input1: Tensor,
    input2: Tensor,
    target: Tensor,
    margin: float = 0,
    size_average: Optional[bool] = None,
    reduce: Optional[bool] = None,
    reduction: str = "mean",
) -> Tensor:
    r"""margin_ranking_loss(input1, input2, target, margin=0, size_average=None, reduce=None, reduction='mean') -> Tensor

    See :class:`~torch.nn.MarginRankingLoss` for details.
    """
    if has_torch_function_variadic(input1, input2, target):
        return handle_torch_function(
            margin_ranking_loss,
            (input1, input2, target),
            input1,
            input2,
            target,
            margin=margin,
            size_average=size_average,
            reduce=reduce,
            reduction=reduction,
        )
    if size_average is not None or reduce is not None:
        reduction_enum = _Reduction.legacy_get_enum(size_average, reduce)
    else:
        reduction_enum = _Reduction.get_enum(reduction)
    if (input1.dim() != input2.dim() or input1.dim() != target.dim()):
        raise RuntimeError(
            (
                "margin_ranking_loss : All input tensors should have same dimension but got sizes: "
                "input1: {}, input2: {}, target: {} ".format(input1.size(), input2.size(), target.size())
            )
        )
    return torch.margin_ranking_loss(input1, input2, target, margin, reduction_enum)


def hinge_embedding_loss(
    input: Tensor,
    target: Tensor,
    margin: float = 1.0,
    size_average: Optional[bool] = None,
    reduce: Optional[bool] = None,
    reduction: str = "mean",
) -> Tensor:
    r"""hinge_embedding_loss(input, target, margin=1.0, size_average=None, reduce=None, reduction='mean') -> Tensor

    See :class:`~torch.nn.HingeEmbeddingLoss` for details.
    """
    if has_torch_function_variadic(input, target):
        return handle_torch_function(
            hinge_embedding_loss,
            (input, target),
            input,
            target,
            margin=margin,
            size_average=size_average,
            reduce=reduce,
            reduction=reduction,
        )
    if size_average is not None or reduce is not None:
        reduction_enum = _Reduction.legacy_get_enum(size_average, reduce)
    else:
        reduction_enum = _Reduction.get_enum(reduction)
    return torch.hinge_embedding_loss(input, target, margin, reduction_enum)


def multilabel_margin_loss(
    input: Tensor,
    target: Tensor,
    size_average: Optional[bool] = None,
    reduce: Optional[bool] = None,
    reduction: str = "mean",
) -> Tensor:
    r"""multilabel_margin_loss(input, target, size_average=None, reduce=None, reduction='mean') -> Tensor

    See :class:`~torch.nn.MultiLabelMarginLoss` for details.
    """
    if has_torch_function_variadic(input, target):
        return handle_torch_function(
            multilabel_margin_loss,
            (input, target),
            input,
            target,
            size_average=size_average,
            reduce=reduce,
            reduction=reduction,
        )
    if size_average is not None or reduce is not None:
        reduction_enum = _Reduction.legacy_get_enum(size_average, reduce)
    else:
        reduction_enum = _Reduction.get_enum(reduction)
    return torch._C._nn.multilabel_margin_loss(input, target, reduction_enum)


def soft_margin_loss(
    input: Tensor,
    target: Tensor,
    size_average: Optional[bool] = None,
    reduce: Optional[bool] = None,
    reduction: str = "mean",
) -> Tensor:
    r"""soft_margin_loss(input, target, size_average=None, reduce=None, reduction='mean') -> Tensor

    See :class:`~torch.nn.SoftMarginLoss` for details.
    """
    if has_torch_function_variadic(input, target):
        return handle_torch_function(
            soft_margin_loss, (input, target), input, target, size_average=size_average, reduce=reduce, reduction=reduction
        )
    if size_average is not None or reduce is not None:
        reduction_enum = _Reduction.legacy_get_enum(size_average, reduce)
    else:
        reduction_enum = _Reduction.get_enum(reduction)
    return torch._C._nn.soft_margin_loss(input, target, reduction_enum)


def multilabel_soft_margin_loss(
    input: Tensor,
    target: Tensor,
    weight: Optional[Tensor] = None,
    size_average: Optional[bool] = None,
    reduce: Optional[bool] = None,
    reduction: str = "mean",
) -> Tensor:
    r"""multilabel_soft_margin_loss(input, target, weight=None, size_average=None, reduce=None, reduction='mean') -> Tensor

    See :class:`~torch.nn.MultiLabelSoftMarginLoss` for details.
    """
    if has_torch_function_variadic(input, target, weight):
        return handle_torch_function(
            multilabel_soft_margin_loss,
            (input, target, weight),
            input,
            target,
            weight=weight,
            size_average=size_average,
            reduce=reduce,
            reduction=reduction,
        )
    if size_average is not None or reduce is not None:
        reduction = _Reduction.legacy_get_string(size_average, reduce)

    loss = -(target * logsigmoid(input) + (1 - target) * logsigmoid(-input))

    if weight is not None:
        loss = loss * weight

    class_dim = input.dim() - 1
    C = input.size(class_dim)
    loss = loss.sum(dim=class_dim) / C  # only return N loss values

    if reduction == "none":
        ret = loss
    elif reduction == "mean":
        ret = loss.mean()
    elif reduction == "sum":
        ret = loss.sum()
    else:
        ret = input
        raise ValueError(reduction + " is not valid")
    return ret


def cosine_embedding_loss(
    input1: Tensor,
    input2: Tensor,
    target: Tensor,
    margin: float = 0,
    size_average: Optional[bool] = None,
    reduce: Optional[bool] = None,
    reduction: str = "mean",
) -> Tensor:
    r"""cosine_embedding_loss(input1, input2, target, margin=0, size_average=None, reduce=None, reduction='mean') -> Tensor

    See :class:`~torch.nn.CosineEmbeddingLoss` for details.
    """
    if has_torch_function_variadic(input1, input2, target):
        return handle_torch_function(
            cosine_embedding_loss,
            (input1, input2, target),
            input1,
            input2,
            target,
            margin=margin,
            size_average=size_average,
            reduce=reduce,
            reduction=reduction,
        )
    if size_average is not None or reduce is not None:
        reduction_enum = _Reduction.legacy_get_enum(size_average, reduce)
    else:
        reduction_enum = _Reduction.get_enum(reduction)
    return torch.cosine_embedding_loss(input1, input2, target, margin, reduction_enum)


def multi_margin_loss(
    input: Tensor,
    target: Tensor,
    p: int = 1,
    margin: float = 1.0,
    weight: Optional[Tensor] = None,
    size_average: Optional[bool] = None,
    reduce: Optional[bool] = None,
    reduction: str = "mean",
) -> Tensor:
    r"""multi_margin_loss(input, target, p=1, margin=1, weight=None, size_average=None, reduce=None, reduction='mean') -> Tensor

    See :class:`~torch.nn.MultiMarginLoss` for details.
    """
    if has_torch_function_variadic(input, target, weight):
        return handle_torch_function(
            multi_margin_loss,
            (input, target, weight),
            input,
            target,
            p=p,
            margin=margin,
            weight=weight,
            size_average=size_average,
            reduce=reduce,
            reduction=reduction,
        )
    if size_average is not None or reduce is not None:
        reduction_enum = _Reduction.legacy_get_enum(size_average, reduce)
    else:
        reduction_enum = _Reduction.get_enum(reduction)
    if p != 1 and p != 2:
        raise ValueError("only p == 1 and p == 2 supported")
    if weight is not None:
        if weight.dim() != 1:
            raise ValueError("weight must be one-dimensional")

    return torch._C._nn.multi_margin_loss(input, target, p, margin, weight, reduction_enum)


pixel_shuffle = _add_docstr(
    torch.pixel_shuffle,
    r"""
pixel_shuffle(input, upscale_factor) -> Tensor

Rearranges elements in a tensor of shape :math:`(*, C \times r^2, H, W)` to a
tensor of shape :math:`(*, C, H \times r, W \times r)`, where r is the :attr:`upscale_factor`.

See :class:`~torch.nn.PixelShuffle` for details.

Args:
    input (Tensor): the input tensor
    upscale_factor (int): factor to increase spatial resolution by

Examples::

    >>> input = torch.randn(1, 9, 4, 4)
    >>> output = torch.nn.functional.pixel_shuffle(input, 3)
    >>> print(output.size())
    torch.Size([1, 1, 12, 12])
""",
)

pixel_unshuffle = _add_docstr(
    torch.pixel_unshuffle,
    r"""
pixel_unshuffle(input, downscale_factor) -> Tensor

Reverses the :class:`~torch.nn.PixelShuffle` operation by rearranging elements in a
tensor of shape :math:`(*, C, H \times r, W \times r)` to a tensor of shape
:math:`(*, C \times r^2, H, W)`, where r is the :attr:`downscale_factor`.

See :class:`~torch.nn.PixelUnshuffle` for details.

Args:
    input (Tensor): the input tensor
    downscale_factor (int): factor to increase spatial resolution by

Examples::

    >>> input = torch.randn(1, 1, 12, 12)
    >>> output = torch.nn.functional.pixel_unshuffle(input, 3)
    >>> print(output.size())
    torch.Size([1, 9, 4, 4])
""",
)

channel_shuffle = _add_docstr(
    torch.channel_shuffle,
    r"""
channel_shuffle(input, groups) -> Tensor

Divide the channels in a tensor of shape :math:`(*, C , H, W)`
into g groups and rearrange them as :math:`(*, C \frac g, g, H, W)`,
while keeping the original tensor shape.

See :class:`~torch.nn.ChannelShuffle` for details.

Args:
    input (Tensor): the input tensor
    groups (int): number of groups to divide channels in and rearrange.

Examples::

    >>> input = torch.randn(1, 4, 2, 2)
    >>> print(input)
    [[[[1, 2],
       [3, 4]],
      [[5, 6],
       [7, 8]],
      [[9, 10],
       [11, 12]],
      [[13, 14],
       [15, 16]],
     ]]
    >>> output = torch.nn.functional.channel_shuffle(input, 2)
    >>> print(output)
    [[[[1, 2],
       [3, 4]],
      [[9, 10],
       [11, 12]],
      [[5, 6],
       [7, 8]],
      [[13, 14],
       [15, 16]],
     ]]
""",
)

native_channel_shuffle = _add_docstr(
    torch.native_channel_shuffle,
    r"""
native_channel_shuffle(input, groups) -> Tensor

Native kernel level implementation of the `channel_shuffle`.
This function might become private in future releases, use with caution.

Divide the channels in a tensor of shape :math:`(*, C , H, W)`
into g groups and rearrange them as :math:`(*, C \frac g, g, H, W)`,
while keeping the original tensor shape.

See :class:`~torch.nn.ChannelShuffle` for details.

Args:
    input (Tensor): the input tensor
    groups (int): number of groups to divide channels in and rearrange.

Examples::

    >>> input = torch.randn(1, 4, 2, 2)
    >>> print(input)
    [[[[1, 2],
       [3, 4]],
      [[5, 6],
       [7, 8]],
      [[9, 10],
       [11, 12]],
      [[13, 14],
       [15, 16]],
     ]]
    >>> output = torch.nn.functional.native_channel_shuffle(input, 2)
    >>> print(output)
    [[[[1, 2],
       [3, 4]],
      [[9, 10],
       [11, 12]],
      [[5, 6],
       [7, 8]],
      [[13, 14],
       [15, 16]],
     ]]
""",
)

@_overload  # noqa: F811
def upsample(input: Tensor, size: Optional[int] = None, scale_factor: Optional[float] = None, mode: str = "nearest", align_corners: Optional[bool] = None) -> Tensor:  # noqa: F811
    pass


@_overload  # noqa: F811
def upsample(input: Tensor, size: Optional[List[int]] = None, scale_factor: Optional[float] = None, mode: str = "nearest", align_corners: Optional[bool] = None) -> Tensor:  # noqa: F811
    pass


def upsample(input, size=None, scale_factor=None, mode="nearest", align_corners=None):  # noqa: F811
    r"""Upsamples the input to either the given :attr:`size` or the given
    :attr:`scale_factor`

    .. warning::
        This function is deprecated in favor of :func:`torch.nn.functional.interpolate`.
        This is equivalent with ``nn.functional.interpolate(...)``.

    Note:
        {backward_reproducibility_note}

    The algorithm used for upsampling is determined by :attr:`mode`.

    Currently temporal, spatial and volumetric upsampling are supported, i.e.
    expected inputs are 3-D, 4-D or 5-D in shape.

    The input dimensions are interpreted in the form:
    `mini-batch x channels x [optional depth] x [optional height] x width`.

    The modes available for upsampling are: `nearest`, `linear` (3D-only),
    `bilinear`, `bicubic` (4D-only), `trilinear` (5D-only)

    Args:
        input (Tensor): the input tensor
        size (int or Tuple[int] or Tuple[int, int] or Tuple[int, int, int]):
            output spatial size.
        scale_factor (float or Tuple[float]): multiplier for spatial size. Has to match input size if it is a tuple.
        mode (string): algorithm used for upsampling:
            ``'nearest'`` | ``'linear'`` | ``'bilinear'`` | ``'bicubic'`` |
            ``'trilinear'``. Default: ``'nearest'``
        align_corners (bool, optional): Geometrically, we consider the pixels of the
            input and output as squares rather than points.
            If set to ``True``, the input and output tensors are aligned by the
            center points of their corner pixels, preserving the values at the corner pixels.
            If set to ``False``, the input and output tensors are aligned by the corner
            points of their corner pixels, and the interpolation uses edge value padding
            for out-of-boundary values, making this operation *independent* of input size
            when :attr:`scale_factor` is kept the same. This only has an effect when :attr:`mode`
            is ``'linear'``, ``'bilinear'``, ``'bicubic'`` or ``'trilinear'``.
            Default: ``False``

    .. note::
        With ``mode='bicubic'``, it's possible to cause overshoot, in other words it can produce
        negative values or values greater than 255 for images.
        Explicitly call ``result.clamp(min=0, max=255)`` if you want to reduce the overshoot
        when displaying the image.

    .. warning::
        With ``align_corners = True``, the linearly interpolating modes
        (`linear`, `bilinear`, and `trilinear`) don't proportionally align the
        output and input pixels, and thus the output values can depend on the
        input size. This was the default behavior for these modes up to version
        0.3.1. Since then, the default behavior is ``align_corners = False``.
        See :class:`~torch.nn.Upsample` for concrete examples on how this
        affects the outputs.

    """
    warnings.warn("nn.functional.upsample is deprecated. Use nn.functional.interpolate instead.")
    return interpolate(input, size, scale_factor, mode, align_corners)


upsample.__doc__ = upsample.__doc__.format(**reproducibility_notes)


@_overload  # noqa: F811
def interpolate(input: Tensor, size: Optional[int] = None, scale_factor: Optional[List[float]] = None, mode: str = 'nearest', align_corners: Optional[bool] = None, recompute_scale_factor: Optional[bool] = None, antialias: bool = False) -> Tensor:  # noqa: F811
    pass


@_overload  # noqa: F811
def interpolate(input: Tensor, size: Optional[List[int]] = None, scale_factor: Optional[List[float]] = None, mode: str = 'nearest', align_corners: Optional[bool] = None, recompute_scale_factor: Optional[bool] = None, antialias: bool = False) -> Tensor:  # noqa: F811
    pass


@_overload  # noqa: F811
def interpolate(input: Tensor, size: Optional[int] = None, scale_factor: Optional[float] = None, mode: str = 'nearest', align_corners: Optional[bool] = None, recompute_scale_factor: Optional[bool] = None, antialias: bool = False) -> Tensor:  # noqa: F811
    pass


@_overload  # noqa: F811
def interpolate(  # noqa: F811
    input: Tensor,
    size: Optional[List[int]] = None,
    scale_factor: Optional[float] = None,
    mode: str = "nearest",
    align_corners: Optional[bool] = None,
    recompute_scale_factor: Optional[bool] = None,
    antialias: bool = False,
) -> Tensor:  # noqa: F811
    pass

def interpolate(input: Tensor, size: Optional[int] = None, scale_factor: Optional[List[float]] = None, mode: str = 'nearest', align_corners: Optional[bool] = None, recompute_scale_factor: Optional[bool] = None, antialias: bool = False) -> Tensor:  # noqa: F811
    r"""Down/up samples the input to either the given :attr:`size` or the given
    :attr:`scale_factor`

    The algorithm used for interpolation is determined by :attr:`mode`.

    Currently temporal, spatial and volumetric sampling are supported, i.e.
    expected inputs are 3-D, 4-D or 5-D in shape.

    The input dimensions are interpreted in the form:
    `mini-batch x channels x [optional depth] x [optional height] x width`.

    The modes available for resizing are: `nearest`, `linear` (3D-only),
    `bilinear`, `bicubic` (4D-only), `trilinear` (5D-only), `area`, `nearest-exact`

    Args:
        input (Tensor): the input tensor
        size (int or Tuple[int] or Tuple[int, int] or Tuple[int, int, int]):
            output spatial size.
        scale_factor (float or Tuple[float]): multiplier for spatial size. If `scale_factor` is a tuple,
            its length has to match `input.dim()`.
        mode (str): algorithm used for upsampling:
            ``'nearest'`` | ``'linear'`` | ``'bilinear'`` | ``'bicubic'`` |
            ``'trilinear'`` | ``'area'`` | ``'nearest-exact'``. Default: ``'nearest'``
        align_corners (bool, optional): Geometrically, we consider the pixels of the
            input and output as squares rather than points.
            If set to ``True``, the input and output tensors are aligned by the
            center points of their corner pixels, preserving the values at the corner pixels.
            If set to ``False``, the input and output tensors are aligned by the corner
            points of their corner pixels, and the interpolation uses edge value padding
            for out-of-boundary values, making this operation *independent* of input size
            when :attr:`scale_factor` is kept the same. This only has an effect when :attr:`mode`
            is ``'linear'``, ``'bilinear'``, ``'bicubic'`` or ``'trilinear'``.
            Default: ``False``
        recompute_scale_factor (bool, optional): recompute the scale_factor for use in the
            interpolation calculation. If `recompute_scale_factor` is ``True``, then
            `scale_factor` must be passed in and `scale_factor` is used to compute the
            output `size`. The computed output `size` will be used to infer new scales for
            the interpolation. Note that when `scale_factor` is floating-point, it may differ
            from the recomputed `scale_factor` due to rounding and precision issues.
            If `recompute_scale_factor` is ``False``, then `size` or `scale_factor` will
            be used directly for interpolation. Default: ``None``.
        antialias (bool, optional): flag to apply anti-aliasing. Default: ``False``. Using anti-alias
            option together with ``align_corners=False``, interpolation result would match Pillow
            result for downsampling operation. Supported modes: ``'bilinear'``, ``'bicubic'``.

    .. note::
        With ``mode='bicubic'``, it's possible to cause overshoot, in other words it can produce
        negative values or values greater than 255 for images.
        Explicitly call ``result.clamp(min=0, max=255)`` if you want to reduce the overshoot
        when displaying the image.

    .. note::
        Mode ``mode='nearest-exact'`` matches Scikit-Image and PIL nearest neighbours interpolation
        algorithms and fixes known issues with ``mode='nearest'``. This mode is introduced to keep
        backward compatibility.
        Mode ``mode='nearest'`` matches buggy OpenCV's ``INTER_NEAREST`` interpolation algorithm.

    Note:
        {backward_reproducibility_note}
    """
    if has_torch_function_unary(input):
        return handle_torch_function(
            interpolate,
            (input,),
            input,
            size=size,
            scale_factor=scale_factor,
            mode=mode,
            align_corners=align_corners,
            recompute_scale_factor=recompute_scale_factor,
            antialias=antialias
        )

    if mode in ("nearest", "area", "nearest-exact"):
        if align_corners is not None:
            raise ValueError(
                "align_corners option can only be set with the "
                "interpolating modes: linear | bilinear | bicubic | trilinear"
            )
    else:
        if align_corners is None:
            align_corners = False

    dim = input.dim() - 2  # Number of spatial dimensions.

    # Process size and scale_factor.  Validate that exactly one is set.
    # Validate its length if it is a list, or expand it if it is a scalar.
    # After this block, exactly one of output_size and scale_factors will
    # be non-None, and it will be a list (or tuple).
    if size is not None and scale_factor is not None:
        raise ValueError("only one of size or scale_factor should be defined")
    elif size is not None:
        assert scale_factor is None
        scale_factors = None
        if isinstance(size, (list, tuple)):
            if len(size) != dim:
                raise ValueError(
                    "Input and output must have the same number of spatial dimensions, but got "
                    f"input with with spatial dimensions of {list(input.shape[2:])} and output size of {size}. "
                    "Please provide input tensor in (N, C, d1, d2, ...,dK) format and "
                    "output size in (o1, o2, ...,oK) format."

                )
            output_size = size
        else:
            output_size = [size for _ in range(dim)]
    elif scale_factor is not None:
        assert size is None
        output_size = None
        if isinstance(scale_factor, (list, tuple)):
            if len(scale_factor) != dim:
                raise ValueError(
                    "Input and scale_factor must have the same number of spatial dimensions, but "
                    f"got input with spatial dimensions of {list(input.shape[2:])} and "
                    f"scale_factor of shape {scale_factor}. "
                    "Please provide input tensor in (N, C, d1, d2, ...,dK) format and "
                    "scale_factor in (s1, s2, ...,sK) format."
                )
            scale_factors = scale_factor
        else:
            scale_factors = [scale_factor for _ in range(dim)]
    else:
        raise ValueError("either size or scale_factor should be defined")

    if recompute_scale_factor is not None and recompute_scale_factor and size is not None:
        raise ValueError("recompute_scale_factor is not meaningful with an explicit size.")

    # "area" mode always requires an explicit size rather than scale factor.
    # Re-use the recompute_scale_factor code path.
    if mode == "area" and output_size is None:
        recompute_scale_factor = True

    if recompute_scale_factor is not None and recompute_scale_factor:
        # We compute output_size here, then un-set scale_factors.
        # The C++ code will recompute it based on the (integer) output size.
        if not torch.jit.is_scripting() and torch._C._get_tracing_state():
            # make scale_factor a tensor in tracing so constant doesn't get baked in
            output_size = [
                (torch.floor((input.size(i + 2).float() * torch.tensor(scale_factors[i], dtype=torch.float32)).float()))
                for i in range(dim)
            ]
        else:
            assert scale_factors is not None
            output_size = [int(math.floor(float(input.size(i + 2)) * scale_factors[i])) for i in range(dim)]
        scale_factors = None

    if antialias and not (mode in ("bilinear", "bicubic") and input.ndim == 4):
        raise ValueError("Anti-alias option is only supported for bilinear and bicubic modes")

    if input.dim() == 3 and mode == "nearest":
        return torch._C._nn.upsample_nearest1d(input, output_size, scale_factors)
    if input.dim() == 4 and mode == "nearest":
        return torch._C._nn.upsample_nearest2d(input, output_size, scale_factors)
    if input.dim() == 5 and mode == "nearest":
        return torch._C._nn.upsample_nearest3d(input, output_size, scale_factors)

    if input.dim() == 3 and mode == "nearest-exact":
        return torch._C._nn._upsample_nearest_exact1d(input, output_size, scale_factors)
    if input.dim() == 4 and mode == "nearest-exact":
        return torch._C._nn._upsample_nearest_exact2d(input, output_size, scale_factors)
    if input.dim() == 5 and mode == "nearest-exact":
        return torch._C._nn._upsample_nearest_exact3d(input, output_size, scale_factors)

    if input.dim() == 3 and mode == "area":
        assert output_size is not None
        return adaptive_avg_pool1d(input, output_size)
    if input.dim() == 4 and mode == "area":
        assert output_size is not None
        return adaptive_avg_pool2d(input, output_size)
    if input.dim() == 5 and mode == "area":
        assert output_size is not None
        return adaptive_avg_pool3d(input, output_size)

    if input.dim() == 3 and mode == "linear":
        assert align_corners is not None
        return torch._C._nn.upsample_linear1d(input, output_size, align_corners, scale_factors)
    if input.dim() == 4 and mode == "bilinear":
        assert align_corners is not None
        if antialias:
            return torch._C._nn._upsample_bilinear2d_aa(input, output_size, align_corners, scale_factors)
        return torch._C._nn.upsample_bilinear2d(input, output_size, align_corners, scale_factors)
    if input.dim() == 5 and mode == "trilinear":
        assert align_corners is not None
        return torch._C._nn.upsample_trilinear3d(input, output_size, align_corners, scale_factors)
    if input.dim() == 4 and mode == "bicubic":
        assert align_corners is not None
        if antialias:
            return torch._C._nn._upsample_bicubic2d_aa(input, output_size, align_corners, scale_factors)
        return torch._C._nn.upsample_bicubic2d(input, output_size, align_corners, scale_factors)

    if input.dim() == 3 and mode == "bilinear":
        raise NotImplementedError("Got 3D input, but bilinear mode needs 4D input")
    if input.dim() == 3 and mode == "trilinear":
        raise NotImplementedError("Got 3D input, but trilinear mode needs 5D input")
    if input.dim() == 4 and mode == "linear":
        raise NotImplementedError("Got 4D input, but linear mode needs 3D input")
    if input.dim() == 4 and mode == "trilinear":
        raise NotImplementedError("Got 4D input, but trilinear mode needs 5D input")
    if input.dim() == 5 and mode == "linear":
        raise NotImplementedError("Got 5D input, but linear mode needs 3D input")
    if input.dim() == 5 and mode == "bilinear":
        raise NotImplementedError("Got 5D input, but bilinear mode needs 4D input")

    raise NotImplementedError(
        "Input Error: Only 3D, 4D and 5D input Tensors supported"
        " (got {}D) for the modes: nearest | linear | bilinear | bicubic | trilinear | area | nearest-exact"
        " (got {})".format(input.dim(), mode)
    )


interpolate.__doc__ = interpolate.__doc__.format(**reproducibility_notes)


@_overload  # noqa: F811
def upsample_nearest(input: Tensor, size: Optional[int] = None, scale_factor: Optional[float] = None) -> Tensor:  # noqa: F811
    pass


@_overload  # noqa: F811
def upsample_nearest(input: Tensor, size: Optional[List[int]] = None, scale_factor: Optional[float] = None) -> Tensor:  # noqa: F811
    pass


def upsample_nearest(input, size=None, scale_factor=None):  # noqa: F811
    r"""Upsamples the input, using nearest neighbours' pixel values.

    .. warning::
        This function is deprecated in favor of :func:`torch.nn.functional.interpolate`.
        This is equivalent with ``nn.functional.interpolate(..., mode='nearest')``.

    Currently spatial and volumetric upsampling are supported (i.e. expected
    inputs are 4 or 5 dimensional).

    Args:
        input (Tensor): input
        size (int or Tuple[int, int] or Tuple[int, int, int]): output spatia
            size.
        scale_factor (int): multiplier for spatial size. Has to be an integer.

    Note:
        {backward_reproducibility_note}
    """
    # DeprecationWarning is ignored by default
    warnings.warn("nn.functional.upsample_nearest is deprecated. Use nn.functional.interpolate instead.")
    return interpolate(input, size, scale_factor, mode="nearest")


upsample_nearest.__doc__ = upsample_nearest.__doc__.format(**reproducibility_notes)


@_overload  # noqa: F811
def upsample_bilinear(
    input: Tensor, size: Optional[int] = None, scale_factor: Optional[float] = None
) -> Tensor:  # noqa: F811
    pass


@_overload  # noqa: F811
def upsample_bilinear(  # noqa: F811
    input: Tensor, size: Optional[List[int]] = None, scale_factor: Optional[float] = None
) -> Tensor:  # noqa: F811
    pass


@_overload  # noqa: F811
def upsample_bilinear(  # noqa: F811
    input: Tensor, size: Optional[int] = None, scale_factor: Optional[List[float]] = None
) -> Tensor:  # noqa: F811
    pass


@_overload  # noqa: F811
def upsample_bilinear(  # noqa: F811
    input: Tensor, size: Optional[List[int]] = None, scale_factor: Optional[List[float]] = None
) -> Tensor:  # noqa: F811
    pass


def upsample_bilinear(input, size=None, scale_factor=None):  # noqa: F811
    r"""Upsamples the input, using bilinear upsampling.

    .. warning::
        This function is deprecated in favor of :func:`torch.nn.functional.interpolate`.
        This is equivalent with
        ``nn.functional.interpolate(..., mode='bilinear', align_corners=True)``.

    Expected inputs are spatial (4 dimensional). Use `upsample_trilinear` fo
    volumetric (5 dimensional) inputs.

    Args:
        input (Tensor): input
        size (int or Tuple[int, int]): output spatial size.
        scale_factor (int or Tuple[int, int]): multiplier for spatial size

    Note:
        {backward_reproducibility_note}
    """
    # DeprecationWarning is ignored by default
    warnings.warn("nn.functional.upsample_bilinear is deprecated. Use nn.functional.interpolate instead.")
    return interpolate(input, size, scale_factor, mode="bilinear", align_corners=True)


upsample_bilinear.__doc__ = upsample_bilinear.__doc__.format(**reproducibility_notes)

GRID_SAMPLE_INTERPOLATION_MODES = {
    "bilinear": 0,
    "nearest": 1,
    "bicubic": 2,
}

GRID_SAMPLE_PADDING_MODES = {
    "zeros": 0,
    "border": 1,
    "reflection": 2,
}


def grid_sample(
    input: Tensor,
    grid: Tensor,
    mode: str = "bilinear",
    padding_mode: str = "zeros",
    align_corners: Optional[bool] = None,
) -> Tensor:
    r"""Given an :attr:`input` and a flow-field :attr:`grid`, computes the
    ``output`` using :attr:`input` values and pixel locations from :attr:`grid`.

    Currently, only spatial (4-D) and volumetric (5-D) :attr:`input` are
    supported.

    In the spatial (4-D) case, for :attr:`input` with shape
    :math:`(N, C, H_\text{in}, W_\text{in})` and :attr:`grid` with shape
    :math:`(N, H_\text{out}, W_\text{out}, 2)`, the output will have shape
    :math:`(N, C, H_\text{out}, W_\text{out})`.

    For each output location ``output[n, :, h, w]``, the size-2 vector
    ``grid[n, h, w]`` specifies :attr:`input` pixel locations ``x`` and ``y``,
    which are used to interpolate the output value ``output[n, :, h, w]``.
    In the case of 5D inputs, ``grid[n, d, h, w]`` specifies the
    ``x``, ``y``, ``z`` pixel locations for interpolating
    ``output[n, :, d, h, w]``. :attr:`mode` argument specifies ``nearest`` or
    ``bilinear`` interpolation method to sample the input pixels.

    :attr:`grid` specifies the sampling pixel locations normalized by the
    :attr:`input` spatial dimensions. Therefore, it should have most values in
    the range of ``[-1, 1]``. For example, values ``x = -1, y = -1`` is the
    left-top pixel of :attr:`input`, and values  ``x = 1, y = 1`` is the
    right-bottom pixel of :attr:`input`.

    If :attr:`grid` has values outside the range of ``[-1, 1]``, the corresponding
    outputs are handled as defined by :attr:`padding_mode`. Options are

        * ``padding_mode="zeros"``: use ``0`` for out-of-bound grid locations,
        * ``padding_mode="border"``: use border values for out-of-bound grid locations,
        * ``padding_mode="reflection"``: use values at locations reflected by
          the border for out-of-bound grid locations. For location far away
          from the border, it will keep being reflected until becoming in bound,
          e.g., (normalized) pixel location ``x = -3.5`` reflects by border ``-1``
          and becomes ``x' = 1.5``, then reflects by border ``1`` and becomes
          ``x'' = -0.5``.

    Note:
        This function is often used in conjunction with :func:`affine_grid`
        to build `Spatial Transformer Networks`_ .

    Note:
        When using the CUDA backend, this operation may induce nondeterministic
        behaviour in its backward pass that is not easily switched off.
        Please see the notes on :doc:`/notes/randomness` for background.

    Note:
        NaN values in :attr:`grid` would be interpreted as ``-1``.

    Args:
        input (Tensor): input of shape :math:`(N, C, H_\text{in}, W_\text{in})` (4-D case)
                        or :math:`(N, C, D_\text{in}, H_\text{in}, W_\text{in})` (5-D case)
        grid (Tensor): flow-field of shape :math:`(N, H_\text{out}, W_\text{out}, 2)` (4-D case)
                       or :math:`(N, D_\text{out}, H_\text{out}, W_\text{out}, 3)` (5-D case)
        mode (str): interpolation mode to calculate output values
            ``'bilinear'`` | ``'nearest'`` | ``'bicubic'``. Default: ``'bilinear'``
            Note: ``mode='bicubic'`` supports only 4-D input.
            When ``mode='bilinear'`` and the input is 5-D, the interpolation mode
            used internally will actually be trilinear. However, when the input is 4-D,
            the interpolation mode will legitimately be bilinear.
        padding_mode (str): padding mode for outside grid values
            ``'zeros'`` | ``'border'`` | ``'reflection'``. Default: ``'zeros'``
        align_corners (bool, optional): Geometrically, we consider the pixels of the
            input  as squares rather than points.
            If set to ``True``, the extrema (``-1`` and ``1``) are considered as referring
            to the center points of the input's corner pixels. If set to ``False``, they
            are instead considered as referring to the corner points of the input's corner
            pixels, making the sampling more resolution agnostic.
            This option parallels the ``align_corners`` option in
            :func:`interpolate`, and so whichever option is used here
            should also be used there to resize the input image before grid sampling.
            Default: ``False``

    Returns:
        output (Tensor): output Tensor

    .. _`Spatial Transformer Networks`:
        https://arxiv.org/abs/1506.02025

    .. warning::
        When ``align_corners = True``, the grid positions depend on the pixel
        size relative to the input image size, and so the locations sampled by
        :func:`grid_sample` will differ for the same input given at different
        resolutions (that is, after being upsampled or downsampled).
        The default behavior up to version 1.2.0 was ``align_corners = True``.
        Since then, the default behavior has been changed to ``align_corners = False``,
        in order to bring it in line with the default for :func:`interpolate`.

    .. note::
        ``mode='bicubic'`` is implemented using the `cubic convolution algorithm`_ with :math:`\alpha=-0.75`.
        The constant :math:`\alpha` might be different from packages to packages.
        For example, `PIL`_ and `OpenCV`_ use -0.5 and -0.75 respectively.
        This algorithm may "overshoot" the range of values it's interpolating.
        For example, it may produce negative values or values greater than 255 when interpolating input in [0, 255].
        Clamp the results with :func: `torch.clamp` to ensure they are within the valid range.
    .. _`cubic convolution algorithm`: https://en.wikipedia.org/wiki/Bicubic_interpolation
    .. _`PIL`: https://github.com/python-pillow/Pillow/blob/4634eafe3c695a014267eefdce830b4a825beed7/src/libImaging/Resample.c#L51
    .. _`OpenCV`: https://github.com/opencv/opencv/blob/f345ed564a06178670750bad59526cfa4033be55/modules/imgproc/src/resize.cpp#L908
    """
    if has_torch_function_variadic(input, grid):
        return handle_torch_function(
            grid_sample, (input, grid), input, grid, mode=mode, padding_mode=padding_mode, align_corners=align_corners
        )
    if mode != "bilinear" and mode != "nearest" and mode != "bicubic":
        raise ValueError(
            "nn.functional.grid_sample(): expected mode to be "
            "'bilinear', 'nearest' or 'bicubic', but got: '{}'".format(mode)
        )
    if padding_mode != "zeros" and padding_mode != "border" and padding_mode != "reflection":
        raise ValueError(
            "nn.functional.grid_sample(): expected padding_mode "
            "to be 'zeros', 'border', or 'reflection', "
            "but got: '{}'".format(padding_mode)
        )

    if mode == "bilinear":
        mode_enum = 0
    elif mode == "nearest":
        mode_enum = 1
    else:  # mode == 'bicubic'
        mode_enum = 2

    if padding_mode == "zeros":
        padding_mode_enum = 0
    elif padding_mode == "border":
        padding_mode_enum = 1
    else:  # padding_mode == 'reflection'
        padding_mode_enum = 2

    if align_corners is None:
        warnings.warn(
            "Default grid_sample and affine_grid behavior has changed "
            "to align_corners=False since 1.3.0. Please specify "
            "align_corners=True if the old behavior is desired. "
            "See the documentation of grid_sample for details."
        )
        align_corners = False

    return torch.grid_sampler(input, grid, mode_enum, padding_mode_enum, align_corners)


def affine_grid(theta: Tensor, size: List[int], align_corners: Optional[bool] = None) -> Tensor:
    r"""Generates a 2D or 3D flow field (sampling grid), given a batch of
    affine matrices :attr:`theta`.

    .. note::
        This function is often used in conjunction with :func:`grid_sample`
        to build `Spatial Transformer Networks`_ .

    Args:
        theta (Tensor): input batch of affine matrices with shape
            (:math:`N \times 2 \times 3`) for 2D or
            (:math:`N \times 3 \times 4`) for 3D
        size (torch.Size): the target output image size.
            (:math:`N \times C \times H \times W` for 2D or
            :math:`N \times C \times D \times H \times W` for 3D)
            Example: torch.Size((32, 3, 24, 24))
        align_corners (bool, optional): if ``True``, consider ``-1`` and ``1``
            to refer to the centers of the corner pixels rather than the image corners.
            Refer to :func:`grid_sample` for a more complete description.
            A grid generated by :func:`affine_grid` should be passed to :func:`grid_sample`
            with the same setting for this option.
            Default: ``False``

    Returns:
        output (Tensor): output Tensor of size (:math:`N \times H \times W \times 2`)

    .. _`Spatial Transformer Networks`:
        https://arxiv.org/abs/1506.02025

    .. warning::
        When ``align_corners = True``, the grid positions depend on the pixel
        size relative to the input image size, and so the locations sampled by
        :func:`grid_sample` will differ for the same input given at different
        resolutions (that is, after being upsampled or downsampled).
        The default behavior up to version 1.2.0 was ``align_corners = True``.
        Since then, the default behavior has been changed to ``align_corners = False``,
        in order to bring it in line with the default for :func:`interpolate`.
    .. warning::
        When ``align_corners = True``, 2D affine transforms on 1D data and
        3D affine transforms on 2D data (that is, when one of the spatial
        dimensions has unit size) are ill-defined, and not an intended use case.
        This is not a problem when ``align_corners = False``.
        Up to version 1.2.0, all grid points along a unit dimension were
        considered arbitrarily to be at ``-1``.
        From version 1.3.0, under ``align_corners = True`` all grid points
        along a unit dimension are considered to be at ``0``
        (the center of the input image).
    """
    if has_torch_function_unary(theta):
        return handle_torch_function(affine_grid, (theta,), theta, size, align_corners=align_corners)
    if align_corners is None:
        warnings.warn(
            "Default grid_sample and affine_grid behavior has changed "
            "to align_corners=False since 1.3.0. Please specify "
            "align_corners=True if the old behavior is desired. "
            "See the documentation of grid_sample for details."
        )
        align_corners = False

    # enforce floating point dtype on theta
    if not theta.is_floating_point():
        raise ValueError("Expected theta to have floating point type, but got {}".format(theta.dtype))
    # check that shapes and sizes match
    if len(size) == 4:
        if theta.dim() != 3 or theta.shape[-2] != 2 or theta.shape[-1] != 3:
            raise ValueError(
                "Expected a batch of 2D affine matrices of shape Nx2x3 "
                "for size {}. Got {}.".format(size, theta.shape)
            )
        spatial_size = size[-2:]  # spatial dimension sizes
    elif len(size) == 5:
        if theta.dim() != 3 or theta.shape[-2] != 3 or theta.shape[-1] != 4:
            raise ValueError(
                "Expected a batch of 3D affine matrices of shape Nx3x4 "
                "for size {}. Got {}.".format(size, theta.shape)
            )
        spatial_size = size[-3:]  # spatial dimension sizes
    else:
        raise NotImplementedError(
            "affine_grid only supports 4D and 5D sizes, "
            "for 2D and 3D affine transforms, respectively. "
            "Got size {}.".format(size)
        )
    # check for empty span
    if align_corners and min(spatial_size) == 1:
        warnings.warn(
            "Since version 1.3.0, affine_grid behavior has changed "
            "for unit-size grids when align_corners=True. "
            "This is not an intended use case of affine_grid. "
            "See the documentation of affine_grid for details."
        )
    elif min(size) <= 0:
        raise ValueError("Expected non-zero, positive output size. Got {}".format(size))

    return torch.affine_grid_generator(theta, size, align_corners)


def _pad(input: Tensor, pad: List[int], mode: str = "constant", value: float = 0.0) -> Tensor:
    r"""Pads tensor.

    Padding size:
        The padding size by which to pad some dimensions of :attr:`input`
        are described starting from the last dimension and moving forward.
        :math:`\left\lfloor\frac{\text{len(pad)}}{2}\right\rfloor` dimensions
        of ``input`` will be padded.
        For example, to pad only the last dimension of the input tensor, then
        :attr:`pad` has the form
        :math:`(\text{padding\_left}, \text{padding\_right})`;
        to pad the last 2 dimensions of the input tensor, then use
        :math:`(\text{padding\_left}, \text{padding\_right},`
        :math:`\text{padding\_top}, \text{padding\_bottom})`;
        to pad the last 3 dimensions, use
        :math:`(\text{padding\_left}, \text{padding\_right},`
        :math:`\text{padding\_top}, \text{padding\_bottom}`
        :math:`\text{padding\_front}, \text{padding\_back})`.

    Padding mode:
        See :class:`torch.nn.ConstantPad2d`, :class:`torch.nn.ReflectionPad2d`, and
        :class:`torch.nn.ReplicationPad2d` for concrete examples on how each of the
        padding modes works. Constant padding is implemented for arbitrary dimensions.
        Replicate and reflection padding is implemented for padding the last 3
        dimensions of 5D input tensor, or the last 2 dimensions of 4D input
        tensor, or the last dimension of 3D input tensor.

    Note:
        When using the CUDA backend, this operation may induce nondeterministic
        behaviour in its backward pass that is not easily switched off.
        Please see the notes on :doc:`/notes/randomness` for background.

    Args:
        input (Tensor): N-dimensional tensor
        pad (tuple): m-elements tuple, where
            :math:`\frac{m}{2} \leq` input dimensions and :math:`m` is even.
        mode: ``'constant'``, ``'reflect'``, ``'replicate'`` or ``'circular'``.
            Default: ``'constant'``
        value: fill value for ``'constant'`` padding. Default: ``0``

    Examples::

        >>> t4d = torch.empty(3, 3, 4, 2)
        >>> p1d = (1, 1) # pad last dim by 1 on each side
        >>> out = F.pad(t4d, p1d, "constant", 0)  # effectively zero padding
        >>> print(out.size())
        torch.Size([3, 3, 4, 4])
        >>> p2d = (1, 1, 2, 2) # pad last dim by (1, 1) and 2nd to last by (2, 2)
        >>> out = F.pad(t4d, p2d, "constant", 0)
        >>> print(out.size())
        torch.Size([3, 3, 8, 4])
        >>> t4d = torch.empty(3, 3, 4, 2)
        >>> p3d = (0, 1, 2, 1, 3, 3) # pad by (0, 1), (2, 1), and (3, 3)
        >>> out = F.pad(t4d, p3d, "constant", 0)
        >>> print(out.size())
        torch.Size([3, 9, 7, 3])

    """
    if has_torch_function_unary(input):
        return handle_torch_function(_pad, (input,), input, pad, mode=mode, value=value)
    assert len(pad) % 2 == 0, "Padding length must be divisible by 2"
    assert len(pad) // 2 <= input.dim(), "Padding length too large"
    if mode == "constant":
        return _VF.constant_pad_nd(input, pad, value)
    else:
        assert value == 0.0, 'Padding mode "{}"" doesn\'t take in value argument'.format(mode)
        if len(pad) == 2 and (input.dim() == 2 or input.dim() == 3):
            if mode == "reflect":
                return torch._C._nn.reflection_pad1d(input, pad)
            elif mode == "replicate":
                return torch._C._nn.replication_pad1d(input, pad)
            elif mode == "circular":
                return _pad_circular(input, pad)
            else:
                raise NotImplementedError

        elif len(pad) == 4 and (input.dim() == 3 or input.dim() == 4):
            if mode == "reflect":
                return torch._C._nn.reflection_pad2d(input, pad)
            elif mode == "replicate":
                return torch._C._nn.replication_pad2d(input, pad)
            elif mode == "circular":
                return _pad_circular(input, pad)
            else:
                raise NotImplementedError

        elif len(pad) == 6 and (input.dim() == 4 or input.dim() == 5):
            if mode == "reflect":
                return torch._C._nn.reflection_pad3d(input, pad)
            elif mode == "replicate":
                return torch._C._nn.replication_pad3d(input, pad)
            elif mode == "circular":
                return _pad_circular(input, pad)
            else:
                raise NotImplementedError
        else:
            raise NotImplementedError("Only 2D, 3D, 4D, 5D padding with non-constant padding are supported for now")


# We define this function as _pad because it takes an argument
# named pad, which clobbers the recursive reference to the pad
# function needed for __torch_function__ support
pad = _pad

# distance


pairwise_distance = _add_docstr(
    torch.pairwise_distance,
    r"""
pairwise_distance(x1, x2, p=2.0, eps=1e-6, keepdim=False) -> Tensor

See :class:`torch.nn.PairwiseDistance` for details
""")


pdist = _add_docstr(
    torch.pdist,
    r"""
pdist(input, p=2) -> Tensor

Computes the p-norm distance between every pair of row vectors in the input.
This is identical to the upper triangular portion, excluding the diagonal, of
`torch.norm(input[:, None] - input, dim=2, p=p)`. This function will be faster
if the rows are contiguous.

If input has shape :math:`N \times M` then the output will have shape
:math:`\frac{1}{2} N (N - 1)`.

This function is equivalent to `scipy.spatial.distance.pdist(input,
'minkowski', p=p)` if :math:`p \in (0, \infty)`. When :math:`p = 0` it is
equivalent to `scipy.spatial.distance.pdist(input, 'hamming') * M`.
When :math:`p = \infty`, the closest scipy function is
`scipy.spatial.distance.pdist(xn, lambda x, y: np.abs(x - y).max())`.

Args:
    input: input tensor of shape :math:`N \times M`.
    p: p value for the p-norm distance to calculate between each vector pair
        :math:`\in [0, \infty]`.
""",
)


cosine_similarity = _add_docstr(
    torch.cosine_similarity,
    r"""
cosine_similarity(x1, x2, dim=1, eps=1e-8) -> Tensor

Returns cosine similarity between ``x1`` and ``x2``, computed along dim. ``x1`` and ``x2`` must be broadcastable
to a common shape. ``dim`` refers to the dimension in this common shape. Dimension ``dim`` of the output is
squeezed (see :func:`torch.squeeze`), resulting in the
output tensor having 1 fewer dimension.

.. math ::
    \text{similarity} = \dfrac{x_1 \cdot x_2}{\max(\Vert x_1 \Vert _2 \cdot \Vert x_2 \Vert _2, \epsilon)}

Supports :ref:`type promotion <type-promotion-doc>`.

Args:
    x1 (Tensor): First input.
    x2 (Tensor): Second input.
    dim (int, optional): Dimension along which cosine similarity is computed. Default: 1
    eps (float, optional): Small value to avoid division by zero.
        Default: 1e-8

Example::

    >>> input1 = torch.randn(100, 128)
    >>> input2 = torch.randn(100, 128)
    >>> output = F.cosine_similarity(input1, input2)
    >>> print(output)
""",
)


one_hot = _add_docstr(
    torch._C._nn.one_hot,
    r"""
one_hot(tensor, num_classes=-1) -> LongTensor

Takes LongTensor with index values of shape ``(*)`` and returns a tensor
of shape ``(*, num_classes)`` that have zeros everywhere except where the
index of last dimension matches the corresponding value of the input tensor,
in which case it will be 1.

See also `One-hot on Wikipedia`_ .

.. _One-hot on Wikipedia:
    https://en.wikipedia.org/wiki/One-hot

Arguments:
    tensor (LongTensor): class values of any shape.
    num_classes (int):  Total number of classes. If set to -1, the number
        of classes will be inferred as one greater than the largest class
        value in the input tensor.

Returns:
    LongTensor that has one more dimension with 1 values at the
    index of last dimension indicated by the input, and 0 everywhere
    else.

Examples:
    >>> F.one_hot(torch.arange(0, 5) % 3)
    tensor([[1, 0, 0],
            [0, 1, 0],
            [0, 0, 1],
            [1, 0, 0],
            [0, 1, 0]])
    >>> F.one_hot(torch.arange(0, 5) % 3, num_classes=5)
    tensor([[1, 0, 0, 0, 0],
            [0, 1, 0, 0, 0],
            [0, 0, 1, 0, 0],
            [1, 0, 0, 0, 0],
            [0, 1, 0, 0, 0]])
    >>> F.one_hot(torch.arange(0, 6).view(3,2) % 3)
    tensor([[[1, 0, 0],
             [0, 1, 0]],
            [[0, 0, 1],
             [1, 0, 0]],
            [[0, 1, 0],
             [0, 0, 1]]])
""",
)


def triplet_margin_loss(
    anchor: Tensor,
    positive: Tensor,
    negative: Tensor,
    margin: float = 1.0,
    p: float = 2,
    eps: float = 1e-6,
    swap: bool = False,
    size_average: Optional[bool] = None,
    reduce: Optional[bool] = None,
    reduction: str = "mean",
) -> Tensor:
    r"""
    See :class:`~torch.nn.TripletMarginLoss` for details
    """
    if has_torch_function_variadic(anchor, positive, negative):
        return handle_torch_function(
            triplet_margin_loss,
            (anchor, positive, negative),
            anchor,
            positive,
            negative,
            margin=margin,
            p=p,
            eps=eps,
            swap=swap,
            size_average=size_average,
            reduce=reduce,
            reduction=reduction,
        )
    if size_average is not None or reduce is not None:
        reduction_enum = _Reduction.legacy_get_enum(size_average, reduce)
    else:
        reduction_enum = _Reduction.get_enum(reduction)
    return torch.triplet_margin_loss(anchor, positive, negative, margin, p, eps, swap, reduction_enum)


def triplet_margin_with_distance_loss(
    anchor: Tensor,
    positive: Tensor,
    negative: Tensor,
    *,
    distance_function: Optional[Callable[[Tensor, Tensor], Tensor]] = None,
    margin: float = 1.0,
    swap: bool = False,
    reduction: str = "mean"
) -> Tensor:
    r"""
    See :class:`~torch.nn.TripletMarginWithDistanceLoss` for details.
    """
    if torch.jit.is_scripting():
        raise NotImplementedError(
            "F.triplet_margin_with_distance_loss does not support JIT scripting: "
            "functions requiring Callables cannot be scripted."
        )

    if has_torch_function_variadic(anchor, positive, negative):
        return handle_torch_function(
            triplet_margin_with_distance_loss,
            (anchor, positive, negative),
            anchor,
            positive,
            negative,
            distance_function=distance_function,
            margin=margin,
            swap=swap,
            reduction=reduction,
        )

    distance_function = distance_function if distance_function is not None else pairwise_distance

    positive_dist = distance_function(anchor, positive)
    negative_dist = distance_function(anchor, negative)

    if swap:
        swap_dist = distance_function(positive, negative)
        negative_dist = torch.min(negative_dist, swap_dist)

    output = torch.clamp(positive_dist - negative_dist + margin, min=0.0)

    reduction_enum = _Reduction.get_enum(reduction)
    if reduction_enum == 1:
        return output.mean()
    elif reduction_enum == 2:
        return output.sum()
    else:
        return output


def normalize(input: Tensor, p: float = 2.0, dim: int = 1, eps: float = 1e-12, out: Optional[Tensor] = None) -> Tensor:
    r"""Performs :math:`L_p` normalization of inputs over specified dimension.

    For a tensor :attr:`input` of sizes :math:`(n_0, ..., n_{dim}, ..., n_k)`, each
    :math:`n_{dim}` -element vector :math:`v` along dimension :attr:`dim` is transformed as

    .. math::
        v = \frac{v}{\max(\lVert v \rVert_p, \epsilon)}.

    With the default arguments it uses the Euclidean norm over vectors along dimension :math:`1` for normalization.

    Args:
        input: input tensor of any shape
        p (float): the exponent value in the norm formulation. Default: 2
        dim (int): the dimension to reduce. Default: 1
        eps (float): small value to avoid division by zero. Default: 1e-12
        out (Tensor, optional): the output tensor. If :attr:`out` is used, this
                                operation won't be differentiable.
    """
    if has_torch_function_variadic(input, out):
        return handle_torch_function(normalize, (input, out), input, p=p, dim=dim, eps=eps, out=out)
    if out is None:
        denom = input.norm(p, dim, keepdim=True).clamp_min(eps).expand_as(input)
        return input / denom
    else:
        denom = input.norm(p, dim, keepdim=True).clamp_min_(eps).expand_as(input)
        return torch.div(input, denom, out=out)


def assert_int_or_pair(arg: List[int], arg_name: str, message: str) -> None:
    assert isinstance(arg, int) or len(arg) == 2, message.format(arg_name)


def unfold(
    input: Tensor, kernel_size: BroadcastingList2[int],
    dilation: BroadcastingList2[int] = 1,
    padding: BroadcastingList2[int] = 0,
    stride: BroadcastingList2[int] = 1
) -> Tensor:
    r"""Extracts sliding local blocks from a batched input tensor.

    .. warning::
        Currently, only 4-D input tensors (batched image-like tensors) are
        supported.

    .. warning::

        More than one element of the unfolded tensor may refer to a single
        memory location. As a result, in-place operations (especially ones that
        are vectorized) may result in incorrect behavior. If you need to write
        to the tensor, please clone it first.


    See :class:`torch.nn.Unfold` for details
    """
    if has_torch_function_unary(input):
        return handle_torch_function(
            unfold, (input,), input, kernel_size, dilation=dilation, padding=padding, stride=stride
        )
    if input.dim() == 4:
        msg = "{} must be int or 2-tuple for 4D input"
        assert_int_or_pair(kernel_size, "kernel_size", msg)
        assert_int_or_pair(dilation, "dilation", msg)
        assert_int_or_pair(padding, "padding", msg)
        assert_int_or_pair(stride, "stride", msg)

        return torch._C._nn.im2col(input, _pair(kernel_size), _pair(dilation), _pair(padding), _pair(stride))
    else:
        raise NotImplementedError("Input Error: Only 4D input Tensors are supported (got {}D)".format(input.dim()))


def fold(
    input: Tensor, output_size: BroadcastingList2[int],
    kernel_size: BroadcastingList2[int],
    dilation: BroadcastingList2[int] = 1,
    padding: BroadcastingList2[int] = 0,
    stride: BroadcastingList2[int] = 1
) -> Tensor:
    r"""Combines an array of sliding local blocks into a large containing
    tensor.

    .. warning::
        Currently, only unbatched (3D) or batched (4D) image-like output tensors are supported.

    See :class:`torch.nn.Fold` for details
    """
    if has_torch_function_unary(input):
        return handle_torch_function(
            fold, (input,), input, output_size, kernel_size, dilation=dilation, padding=padding, stride=stride
        )
    if input.dim() == 3 or input.dim() == 2:
        msg = "{} must be int or 2-tuple for 3D input"
        assert_int_or_pair(output_size, "output_size", msg)
        assert_int_or_pair(kernel_size, "kernel_size", msg)
        assert_int_or_pair(dilation, "dilation", msg)
        assert_int_or_pair(padding, "padding", msg)
        assert_int_or_pair(stride, "stride", msg)

        return torch._C._nn.col2im(
            input, _pair(output_size), _pair(kernel_size), _pair(dilation), _pair(padding), _pair(stride)
        )
    else:
        raise NotImplementedError("Input Error: Only unbatched (2D) or batched (3D) input Tensors"
                                  f"are supported (got {input.dim()}D)")


def _pad_circular(input: Tensor, padding: List[int]) -> Tensor:
    """Circularly pads tensor.

    Tensor values at the beginning are used to pad the end, and values at the
    end are used to pad the beginning. For example, consider a single dimension
    with values [0, 1, 2, 3]. With circular padding of (1, 1) it would be
    padded to [3, 0, 1, 2, 3, 0], and with padding (1, 2) it would be padded to
    [3, 0, 1, 2, 3, 0, 1]. If negative padding is applied then the ends of the
    tensor get removed. With circular padding of (-1, -1) the previous example
    would become [1, 2]. Circular padding of (-1, 1) would produce
    [1, 2, 3, 1].

    The first and second dimensions of the tensor are not padded.

    Args:
        input: Tensor with shape :math:`(N, C, D[, H, W])`.
        padding: Tuple containing the number of elements to pad each side of
            the tensor. The length of padding must be twice the number of
            paddable dimensions. For example, the length of padding should be 4
            for a tensor of shape :math:`(N, C, H, W)`, and the length should
            be 6 for a tensor of shape :math:`(N, C, D, H, W)`.

    Examples::

        >>> x = torch.tensor([[[[0, 1, 2], [3, 4, 5]]]])  # Create tensor
        >>> # Example 1
        >>> padding = (1, 1, 1, 1)
        >>> y = F.pad(x, padding, mode='circular')
        >>> print(y)
        tensor([[[[5, 3, 4, 5, 3],
                  [2, 0, 1, 2, 0],
                  [5, 3, 4, 5, 3],
                  [2, 0, 1, 2, 0]]]])
        >>> print(y.shape)
        torch.Size([1, 1, 4, 5])
        >>> # Example 2
        >>> padding = (1, 1, 2, 2)
        >>> z = F.pad(x, padding, mode='circular')
        >>> print(z)
        tensor([[[[2, 0, 1, 2, 0],
                  [5, 3, 4, 5, 3],
                  [2, 0, 1, 2, 0],
                  [5, 3, 4, 5, 3],
                  [2, 0, 1, 2, 0],
                  [5, 3, 4, 5, 3]]]])
        >>> print(z.shape)
        torch.Size([1, 1, 6, 5])
    """
    in_shape = input.shape
    paddable_shape = in_shape[2:]
    ndim = len(paddable_shape)

    for idx, size in enumerate(paddable_shape):
        # Only supports wrapping around once
        assert padding[-(idx * 2 + 1)] <= size, "Padding value causes wrapping around more than once."
        assert padding[-(idx * 2 + 2)] <= size, "Padding value causes wrapping around more than once."
        # Negative padding should not result in negative sizes
        assert (
            padding[-(idx * 2 + 1)] + padding[-(idx * 2 + 2)] + size >= 0
        ), "Negative padding value is resulting in an empty dimension."

    # Get shape of padded tensor
    out_shape = in_shape[:2]
    for idx, size in enumerate(paddable_shape):
        out_shape += (size + padding[-(idx * 2 + 1)] + padding[-(idx * 2 + 2)],)

    out = input.new_empty(out_shape)

    # Put original array in padded array
    if ndim == 1:
        out_d0 = max(padding[-2], 0)
        out_d1 = out_shape[2] - max(padding[-1], 0)

        in_d0 = max(-padding[-2], 0)
        in_d1 = in_shape[2] - max(-padding[-1], 0)

        out[..., out_d0:out_d1] = input[..., in_d0:in_d1]
    elif ndim == 2:
        out_d0 = max(padding[-2], 0)
        out_d1 = out_shape[2] - max(padding[-1], 0)

        out_h0 = max(padding[-4], 0)
        out_h1 = out_shape[3] - max(padding[-3], 0)

        in_d0 = max(-padding[-2], 0)
        in_d1 = in_shape[2] - max(-padding[-1], 0)

        in_h0 = max(-padding[-4], 0)
        in_h1 = in_shape[3] - max(-padding[-3], 0)

        out[..., out_d0:out_d1, out_h0:out_h1] = input[..., in_d0:in_d1, in_h0:in_h1]
    elif ndim == 3:
        out_d0 = max(padding[-2], 0)
        out_d1 = out_shape[2] - max(padding[-1], 0)

        out_h0 = max(padding[-4], 0)
        out_h1 = out_shape[3] - max(padding[-3], 0)

        out_w0 = max(padding[-6], 0)
        out_w1 = out_shape[4] - max(padding[-5], 0)

        in_d0 = max(-padding[-2], 0)
        in_d1 = in_shape[2] - max(-padding[-1], 0)

        in_h0 = max(-padding[-4], 0)
        in_h1 = in_shape[3] - max(-padding[-3], 0)

        in_w0 = max(-padding[-6], 0)
        in_w1 = in_shape[4] - max(-padding[-5], 0)

        out[..., out_d0:out_d1, out_h0:out_h1, out_w0:out_w1] = input[..., in_d0:in_d1, in_h0:in_h1, in_w0:in_w1]

    # The following steps first pad the beginning of the tensor (left side),
    # and then pad the end of the tensor (right side).
    # Note: Corners will be written more than once when ndim > 1.

    # Only in cases where padding values are > 0 are when additional copying
    # is required.

    # Pad first dimension (depth)
    if padding[-2] > 0:
        i0 = out_shape[2] - padding[-2] - max(padding[-1], 0)
        i1 = out_shape[2] - max(padding[-1], 0)
        o0 = 0
        o1 = padding[-2]
        out[:, :, o0:o1] = out[:, :, i0:i1]
    if padding[-1] > 0:
        i0 = max(padding[-2], 0)
        i1 = max(padding[-2], 0) + padding[-1]
        o0 = out_shape[2] - padding[-1]
        o1 = out_shape[2]
        out[:, :, o0:o1] = out[:, :, i0:i1]

    # Pad second dimension (height)
    if len(padding) > 2:
        if padding[-4] > 0:
            i0 = out_shape[3] - padding[-4] - max(padding[-3], 0)
            i1 = out_shape[3] - max(padding[-3], 0)
            o0 = 0
            o1 = padding[-4]
            out[:, :, :, o0:o1] = out[:, :, :, i0:i1]
        if padding[-3] > 0:
            i0 = max(padding[-4], 0)
            i1 = max(padding[-4], 0) + padding[-3]
            o0 = out_shape[3] - padding[-3]
            o1 = out_shape[3]
            out[:, :, :, o0:o1] = out[:, :, :, i0:i1]

    # Pad third dimension (width)
    if len(padding) > 4:
        if padding[-6] > 0:
            i0 = out_shape[4] - padding[-6] - max(padding[-5], 0)
            i1 = out_shape[4] - max(padding[-5], 0)
            o0 = 0
            o1 = padding[-6]
            out[:, :, :, :, o0:o1] = out[:, :, :, :, i0:i1]
        if padding[-5] > 0:
            i0 = max(padding[-6], 0)
            i1 = max(padding[-6], 0) + padding[-5]
            o0 = out_shape[4] - padding[-5]
            o1 = out_shape[4]
            out[:, :, :, :, o0:o1] = out[:, :, :, :, i0:i1]

    return out

#
# multihead attention
#

def _in_projection_packed(
    q: Tensor,
    k: Tensor,
    v: Tensor,
    w: Tensor,
    b: Optional[Tensor] = None,
) -> List[Tensor]:
    r"""
    Performs the in-projection step of the attention operation, using packed weights.
    Output is a triple containing projection tensors for query, key and value.

    Args:
        q, k, v: query, key and value tensors to be projected. For self-attention,
            these are typically the same tensor; for encoder-decoder attention,
            k and v are typically the same tensor. (We take advantage of these
            identities for performance if they are present.) Regardless, q, k and v
            must share a common embedding dimension; otherwise their shapes may vary.
        w: projection weights for q, k and v, packed into a single tensor. Weights
            are packed along dimension 0, in q, k, v order.
        b: optional projection biases for q, k and v, packed into a single tensor
            in q, k, v order.

    Shape:
        Inputs:
        - q: :math:`(..., E)` where E is the embedding dimension
        - k: :math:`(..., E)` where E is the embedding dimension
        - v: :math:`(..., E)` where E is the embedding dimension
        - w: :math:`(E * 3, E)` where E is the embedding dimension
        - b: :math:`E * 3` where E is the embedding dimension

        Output:
        - in output list :math:`[q', k', v']`, each output tensor will have the
            same shape as the corresponding input tensor.
    """
    E = q.size(-1)
    if k is v:
        if q is k:
            # self-attention
            return linear(q, w, b).chunk(3, dim=-1)
        else:
            # encoder-decoder attention
            w_q, w_kv = w.split([E, E * 2])
            if b is None:
                b_q = b_kv = None
            else:
                b_q, b_kv = b.split([E, E * 2])
            return (linear(q, w_q, b_q),) + linear(k, w_kv, b_kv).chunk(2, dim=-1)
    else:
        w_q, w_k, w_v = w.chunk(3)
        if b is None:
            b_q = b_k = b_v = None
        else:
            b_q, b_k, b_v = b.chunk(3)
        return linear(q, w_q, b_q), linear(k, w_k, b_k), linear(v, w_v, b_v)


def _in_projection(
    q: Tensor,
    k: Tensor,
    v: Tensor,
    w_q: Tensor,
    w_k: Tensor,
    w_v: Tensor,
    b_q: Optional[Tensor] = None,
    b_k: Optional[Tensor] = None,
    b_v: Optional[Tensor] = None,
) -> Tuple[Tensor, Tensor, Tensor]:
    r"""
    Performs the in-projection step of the attention operation. This is simply
    a triple of linear projections, with shape constraints on the weights which
    ensure embedding dimension uniformity in the projected outputs.
    Output is a triple containing projection tensors for query, key and value.

    Args:
        q, k, v: query, key and value tensors to be projected.
        w_q, w_k, w_v: weights for q, k and v, respectively.
        b_q, b_k, b_v: optional biases for q, k and v, respectively.

    Shape:
        Inputs:
        - q: :math:`(Qdims..., Eq)` where Eq is the query embedding dimension and Qdims are any
            number of leading dimensions.
        - k: :math:`(Kdims..., Ek)` where Ek is the key embedding dimension and Kdims are any
            number of leading dimensions.
        - v: :math:`(Vdims..., Ev)` where Ev is the value embedding dimension and Vdims are any
            number of leading dimensions.
        - w_q: :math:`(Eq, Eq)`
        - w_k: :math:`(Eq, Ek)`
        - w_v: :math:`(Eq, Ev)`
        - b_q: :math:`(Eq)`
        - b_k: :math:`(Eq)`
        - b_v: :math:`(Eq)`

        Output: in output triple :math:`(q', k', v')`,
         - q': :math:`[Qdims..., Eq]`
         - k': :math:`[Kdims..., Eq]`
         - v': :math:`[Vdims..., Eq]`

    """
    Eq, Ek, Ev = q.size(-1), k.size(-1), v.size(-1)
    assert w_q.shape == (Eq, Eq), f"expecting query weights shape of {(Eq, Eq)}, but got {w_q.shape}"
    assert w_k.shape == (Eq, Ek), f"expecting key weights shape of {(Eq, Ek)}, but got {w_k.shape}"
    assert w_v.shape == (Eq, Ev), f"expecting value weights shape of {(Eq, Ev)}, but got {w_v.shape}"
    assert b_q is None or b_q.shape == (Eq,), f"expecting query bias shape of {(Eq,)}, but got {b_q.shape}"
    assert b_k is None or b_k.shape == (Eq,), f"expecting key bias shape of {(Eq,)}, but got {b_k.shape}"
    assert b_v is None or b_v.shape == (Eq,), f"expecting value bias shape of {(Eq,)}, but got {b_v.shape}"
    return linear(q, w_q, b_q), linear(k, w_k, b_k), linear(v, w_v, b_v)


def _scaled_dot_product_attention(
    q: Tensor,
    k: Tensor,
    v: Tensor,
    attn_mask: Optional[Tensor] = None,
    dropout_p: float = 0.0,
) -> Tuple[Tensor, Tensor]:
    r"""
    Computes scaled dot product attention on query, key and value tensors, using
    an optional attention mask if passed, and applying dropout if a probability
    greater than 0.0 is specified.
    Returns a tensor pair containing attended values and attention weights.

    Args:
        q, k, v: query, key and value tensors. See Shape section for shape details.
        attn_mask: optional tensor containing mask values to be added to calculated
            attention. May be 2D or 3D; see Shape section for details.
        dropout_p: dropout probability. If greater than 0.0, dropout is applied.

    Shape:
        - q: :math:`(B, Nt, E)` where B is batch size, Nt is the target sequence length,
            and E is embedding dimension.
        - key: :math:`(B, Ns, E)` where B is batch size, Ns is the source sequence length,
            and E is embedding dimension.
        - value: :math:`(B, Ns, E)` where B is batch size, Ns is the source sequence length,
            and E is embedding dimension.
        - attn_mask: either a 3D tensor of shape :math:`(B, Nt, Ns)` or a 2D tensor of
            shape :math:`(Nt, Ns)`.

        - Output: attention values have shape :math:`(B, Nt, E)`; attention weights
            have shape :math:`(B, Nt, Ns)`
    """
    B, Nt, E = q.shape
    q = q / math.sqrt(E)
    # (B, Nt, E) x (B, E, Ns) -> (B, Nt, Ns)
    attn = torch.bmm(q, k.transpose(-2, -1))
    if attn_mask is not None:
        attn += attn_mask
    attn = softmax(attn, dim=-1)
    if dropout_p > 0.0:
        attn = dropout(attn, p=dropout_p)
    # (B, Nt, Ns) x (B, Ns, E) -> (B, Nt, E)
    output = torch.bmm(attn, v)
    return output, attn


def _mha_shape_check(query: Tensor, key: Tensor, value: Tensor,
                     key_padding_mask: Optional[Tensor], attn_mask: Optional[Tensor], num_heads: int):
    # Verifies the expected shape for `query, `key`, `value`, `key_padding_mask` and `attn_mask`
    # and returns if the input is batched or not.
    # Raises an error if `query` is not 2-D (unbatched) or 3-D (batched) tensor.

    # Shape check.
    if query.dim() == 3:
        # Batched Inputs
        is_batched = True
        assert key.dim() == 3 and value.dim() == 3, \
            ("For batched (3-D) `query`, expected `key` and `value` to be 3-D"
             f" but found {key.dim()}-D and {value.dim()}-D tensors respectively")
        if key_padding_mask is not None:
            assert key_padding_mask.dim() == 2, \
                ("For batched (3-D) `query`, expected `key_padding_mask` to be `None` or 2-D"
                 f" but found {key_padding_mask.dim()}-D tensor instead")
        if attn_mask is not None:
            assert attn_mask.dim() in (2, 3), \
                ("For batched (3-D) `query`, expected `attn_mask` to be `None`, 2-D or 3-D"
                 f" but found {attn_mask.dim()}-D tensor instead")
    elif query.dim() == 2:
        # Unbatched Inputs
        is_batched = False
        assert key.dim() == 2 and value.dim() == 2, \
            ("For unbatched (2-D) `query`, expected `key` and `value` to be 2-D"
             f" but found {key.dim()}-D and {value.dim()}-D tensors respectively")

        if key_padding_mask is not None:
            assert key_padding_mask.dim() == 1, \
                ("For unbatched (2-D) `query`, expected `key_padding_mask` to be `None` or 1-D"
                 f" but found {key_padding_mask.dim()}-D tensor instead")

        if attn_mask is not None:
            assert attn_mask.dim() in (2, 3), \
                ("For unbatched (2-D) `query`, expected `attn_mask` to be `None`, 2-D or 3-D"
                 f" but found {attn_mask.dim()}-D tensor instead")
            if attn_mask.dim() == 3:
                expected_shape = (num_heads, query.shape[0], key.shape[0])
                assert attn_mask.shape == expected_shape, \
                    (f"Expected `attn_mask` shape to be {expected_shape} but got {attn_mask.shape}")
    else:
        raise AssertionError(
            f"query should be unbatched 2D or batched 3D tensor but received {query.dim()}-D query tensor")

    return is_batched

def multi_head_attention_forward(
    query: Tensor,
    key: Tensor,
    value: Tensor,
    embed_dim_to_check: int,
    num_heads: int,
    in_proj_weight: Tensor,
    in_proj_bias: Optional[Tensor],
    bias_k: Optional[Tensor],
    bias_v: Optional[Tensor],
    add_zero_attn: bool,
    dropout_p: float,
    out_proj_weight: Tensor,
    out_proj_bias: Optional[Tensor],
    training: bool = True,
    key_padding_mask: Optional[Tensor] = None,
    need_weights: bool = True,
    attn_mask: Optional[Tensor] = None,
    use_separate_proj_weight: bool = False,
    q_proj_weight: Optional[Tensor] = None,
    k_proj_weight: Optional[Tensor] = None,
    v_proj_weight: Optional[Tensor] = None,
    static_k: Optional[Tensor] = None,
    static_v: Optional[Tensor] = None,
    average_attn_weights: bool = True,
) -> Tuple[Tensor, Optional[Tensor]]:
    r"""
    Args:
        query, key, value: map a query and a set of key-value pairs to an output.
            See "Attention Is All You Need" for more details.
        embed_dim_to_check: total dimension of the model.
        num_heads: parallel attention heads.
        in_proj_weight, in_proj_bias: input projection weight and bias.
        bias_k, bias_v: bias of the key and value sequences to be added at dim=0.
        add_zero_attn: add a new batch of zeros to the key and
                       value sequences at dim=1.
        dropout_p: probability of an element to be zeroed.
        out_proj_weight, out_proj_bias: the output projection weight and bias.
        training: apply dropout if is ``True``.
        key_padding_mask: if provided, specified padding elements in the key will
            be ignored by the attention. This is an binary mask. When the value is True,
            the corresponding value on the attention layer will be filled with -inf.
        need_weights: output attn_output_weights.
        attn_mask: 2D or 3D mask that prevents attention to certain positions. A 2D mask will be broadcasted for all
            the batches while a 3D mask allows to specify a different mask for the entries of each batch.
        use_separate_proj_weight: the function accept the proj. weights for query, key,
            and value in different forms. If false, in_proj_weight will be used, which is
            a combination of q_proj_weight, k_proj_weight, v_proj_weight.
        q_proj_weight, k_proj_weight, v_proj_weight, in_proj_bias: input projection weight and bias.
        static_k, static_v: static key and value used for attention operators.
        average_attn_weights: If true, indicates that the returned ``attn_weights`` should be averaged across heads.
            Otherwise, ``attn_weights`` are provided separately per head. Note that this flag only has an effect
            when ``need_weights=True.``. Default: True


    Shape:
        Inputs:
        - query: :math:`(L, E)` or :math:`(L, N, E)` where L is the target sequence length, N is the batch size, E is
          the embedding dimension.
        - key: :math:`(S, E)` or :math:`(S, N, E)`, where S is the source sequence length, N is the batch size, E is
          the embedding dimension.
        - value: :math:`(S, E)` or :math:`(S, N, E)` where S is the source sequence length, N is the batch size, E is
          the embedding dimension.
        - key_padding_mask: :math:`(S)` or :math:`(N, S)` where N is the batch size, S is the source sequence length.
          If a ByteTensor is provided, the non-zero positions will be ignored while the zero positions
          will be unchanged. If a BoolTensor is provided, the positions with the
          value of ``True`` will be ignored while the position with the value of ``False`` will be unchanged.
        - attn_mask: 2D mask :math:`(L, S)` where L is the target sequence length, S is the source sequence length.
          3D mask :math:`(N*num_heads, L, S)` where N is the batch size, L is the target sequence length,
          S is the source sequence length. attn_mask ensures that position i is allowed to attend the unmasked
          positions. If a ByteTensor is provided, the non-zero positions are not allowed to attend
          while the zero positions will be unchanged. If a BoolTensor is provided, positions with ``True``
          are not allowed to attend while ``False`` values will be unchanged. If a FloatTensor
          is provided, it will be added to the attention weight.
        - static_k: :math:`(N*num_heads, S, E/num_heads)`, where S is the source sequence length,
          N is the batch size, E is the embedding dimension. E/num_heads is the head dimension.
        - static_v: :math:`(N*num_heads, S, E/num_heads)`, where S is the source sequence length,
          N is the batch size, E is the embedding dimension. E/num_heads is the head dimension.

        Outputs:
        - attn_output: :math:`(L, E)` or :math:`(L, N, E)` where L is the target sequence length, N is the batch size,
          E is the embedding dimension.
        - attn_output_weights: Only returned when ``need_weights=True``. If ``average_attn_weights=True``, returns
          attention weights averaged across heads of shape :math:`(L, S)` when input is unbatched or
          :math:`(N, L, S)`, where :math:`N` is the batch size, :math:`L` is the target sequence length, and
          :math:`S` is the source sequence length. If ``average_weights=False``, returns attention weights per
          head of shape :math:`(num_heads, L, S)` when input is unbatched or :math:`(N, num_heads, L, S)`.
    """
    tens_ops = (query, key, value, in_proj_weight, in_proj_bias, bias_k, bias_v, out_proj_weight, out_proj_bias)
    if has_torch_function(tens_ops):
        return handle_torch_function(
            multi_head_attention_forward,
            tens_ops,
            query,
            key,
            value,
            embed_dim_to_check,
            num_heads,
            in_proj_weight,
            in_proj_bias,
            bias_k,
            bias_v,
            add_zero_attn,
            dropout_p,
            out_proj_weight,
            out_proj_bias,
            training=training,
            key_padding_mask=key_padding_mask,
            need_weights=need_weights,
            attn_mask=attn_mask,
            use_separate_proj_weight=use_separate_proj_weight,
            q_proj_weight=q_proj_weight,
            k_proj_weight=k_proj_weight,
            v_proj_weight=v_proj_weight,
            static_k=static_k,
            static_v=static_v,
        )

    is_batched = _mha_shape_check(query, key, value, key_padding_mask, attn_mask, num_heads)

    # For unbatched input, we unsqueeze at the expected batch-dim to pretend that the input
    # is batched, run the computation and before returning squeeze the
    # batch dimension so that the output doesn't carry this temporary batch dimension.
    if not is_batched:
        # unsqueeze if the input is unbatched
        query = query.unsqueeze(1)
        key = key.unsqueeze(1)
        value = value.unsqueeze(1)
        if key_padding_mask is not None:
            key_padding_mask = key_padding_mask.unsqueeze(0)

    # set up shape vars
    tgt_len, bsz, embed_dim = query.shape
    src_len, _, _ = key.shape
    assert embed_dim == embed_dim_to_check, \
        f"was expecting embedding dimension of {embed_dim_to_check}, but got {embed_dim}"
    if isinstance(embed_dim, torch.Tensor):
        # embed_dim can be a tensor when JIT tracing
        head_dim = embed_dim.div(num_heads, rounding_mode='trunc')
    else:
        head_dim = embed_dim // num_heads
    assert head_dim * num_heads == embed_dim, f"embed_dim {embed_dim} not divisible by num_heads {num_heads}"
    if use_separate_proj_weight:
        # allow MHA to have different embedding dimensions when separate projection weights are used
        assert key.shape[:2] == value.shape[:2], \
            f"key's sequence and batch dims {key.shape[:2]} do not match value's {value.shape[:2]}"
    else:
        assert key.shape == value.shape, f"key shape {key.shape} does not match value shape {value.shape}"

    #
    # compute in-projection
    #
    if not use_separate_proj_weight:
        q, k, v = _in_projection_packed(query, key, value, in_proj_weight, in_proj_bias)
    else:
        assert q_proj_weight is not None, "use_separate_proj_weight is True but q_proj_weight is None"
        assert k_proj_weight is not None, "use_separate_proj_weight is True but k_proj_weight is None"
        assert v_proj_weight is not None, "use_separate_proj_weight is True but v_proj_weight is None"
        if in_proj_bias is None:
            b_q = b_k = b_v = None
        else:
            b_q, b_k, b_v = in_proj_bias.chunk(3)
        q, k, v = _in_projection(query, key, value, q_proj_weight, k_proj_weight, v_proj_weight, b_q, b_k, b_v)

    # prep attention mask
    if attn_mask is not None:
        if attn_mask.dtype == torch.uint8:
            warnings.warn("Byte tensor for attn_mask in nn.MultiheadAttention is deprecated. Use bool tensor instead.")
            attn_mask = attn_mask.to(torch.bool)
        else:
            assert attn_mask.is_floating_point() or attn_mask.dtype == torch.bool, \
                f"Only float, byte, and bool types are supported for attn_mask, not {attn_mask.dtype}"
        # ensure attn_mask's dim is 3
        if attn_mask.dim() == 2:
            correct_2d_size = (tgt_len, src_len)
            if attn_mask.shape != correct_2d_size:
                raise RuntimeError(f"The shape of the 2D attn_mask is {attn_mask.shape}, but should be {correct_2d_size}.")
            attn_mask = attn_mask.unsqueeze(0)
        elif attn_mask.dim() == 3:
            correct_3d_size = (bsz * num_heads, tgt_len, src_len)
            if attn_mask.shape != correct_3d_size:
                raise RuntimeError(f"The shape of the 3D attn_mask is {attn_mask.shape}, but should be {correct_3d_size}.")
        else:
            raise RuntimeError(f"attn_mask's dimension {attn_mask.dim()} is not supported")

    # prep key padding mask
    if key_padding_mask is not None and key_padding_mask.dtype == torch.uint8:
        warnings.warn("Byte tensor for key_padding_mask in nn.MultiheadAttention is deprecated. Use bool tensor instead.")
        key_padding_mask = key_padding_mask.to(torch.bool)

    # add bias along batch dimension (currently second)
    if bias_k is not None and bias_v is not None:
        assert static_k is None, "bias cannot be added to static key."
        assert static_v is None, "bias cannot be added to static value."
        k = torch.cat([k, bias_k.repeat(1, bsz, 1)])
        v = torch.cat([v, bias_v.repeat(1, bsz, 1)])
        if attn_mask is not None:
            attn_mask = pad(attn_mask, (0, 1))
        if key_padding_mask is not None:
            key_padding_mask = pad(key_padding_mask, (0, 1))
    else:
        assert bias_k is None
        assert bias_v is None

    #
    # reshape q, k, v for multihead attention and make em batch first
    #
    q = q.contiguous().view(tgt_len, bsz * num_heads, head_dim).transpose(0, 1)
    if static_k is None:
        k = k.contiguous().view(k.shape[0], bsz * num_heads, head_dim).transpose(0, 1)
    else:
        # TODO finish disentangling control flow so we don't do in-projections when statics are passed
        assert static_k.size(0) == bsz * num_heads, \
            f"expecting static_k.size(0) of {bsz * num_heads}, but got {static_k.size(0)}"
        assert static_k.size(2) == head_dim, \
            f"expecting static_k.size(2) of {head_dim}, but got {static_k.size(2)}"
        k = static_k
    if static_v is None:
        v = v.contiguous().view(v.shape[0], bsz * num_heads, head_dim).transpose(0, 1)
    else:
        # TODO finish disentangling control flow so we don't do in-projections when statics are passed
        assert static_v.size(0) == bsz * num_heads, \
            f"expecting static_v.size(0) of {bsz * num_heads}, but got {static_v.size(0)}"
        assert static_v.size(2) == head_dim, \
            f"expecting static_v.size(2) of {head_dim}, but got {static_v.size(2)}"
        v = static_v

    # add zero attention along batch dimension (now first)
    if add_zero_attn:
        zero_attn_shape = (bsz * num_heads, 1, head_dim)
        k = torch.cat([k, torch.zeros(zero_attn_shape, dtype=k.dtype, device=k.device)], dim=1)
        v = torch.cat([v, torch.zeros(zero_attn_shape, dtype=v.dtype, device=v.device)], dim=1)
        if attn_mask is not None:
            attn_mask = pad(attn_mask, (0, 1))
        if key_padding_mask is not None:
            key_padding_mask = pad(key_padding_mask, (0, 1))

    # update source sequence length after adjustments
    src_len = k.size(1)

    # merge key padding and attention masks
    if key_padding_mask is not None:
        assert key_padding_mask.shape == (bsz, src_len), \
            f"expecting key_padding_mask shape of {(bsz, src_len)}, but got {key_padding_mask.shape}"
        key_padding_mask = key_padding_mask.view(bsz, 1, 1, src_len).   \
            expand(-1, num_heads, -1, -1).reshape(bsz * num_heads, 1, src_len)
        if attn_mask is None:
            attn_mask = key_padding_mask
        elif attn_mask.dtype == torch.bool:
            attn_mask = attn_mask.logical_or(key_padding_mask)
        else:
            attn_mask = attn_mask.masked_fill(key_padding_mask, float("-inf"))

    # convert mask to float
    if attn_mask is not None and attn_mask.dtype == torch.bool:
        new_attn_mask = torch.zeros_like(attn_mask, dtype=q.dtype)
        new_attn_mask.masked_fill_(attn_mask, float("-inf"))
        attn_mask = new_attn_mask

    # adjust dropout probability
    if not training:
        dropout_p = 0.0

    #
    # (deep breath) calculate attention and out projection
    #
    attn_output, attn_output_weights = _scaled_dot_product_attention(q, k, v, attn_mask, dropout_p)
    attn_output = attn_output.transpose(0, 1).contiguous().view(tgt_len * bsz, embed_dim)
    attn_output = linear(attn_output, out_proj_weight, out_proj_bias)
    attn_output = attn_output.view(tgt_len, bsz, attn_output.size(1))

    if need_weights:
        # optionally average attention weights over heads
        attn_output_weights = attn_output_weights.view(bsz, num_heads, tgt_len, src_len)
        if average_attn_weights:
            attn_output_weights = attn_output_weights.sum(dim=1) / num_heads

        if not is_batched:
            # squeeze the output if input was unbatched
            attn_output = attn_output.squeeze(1)
            attn_output_weights = attn_output_weights.squeeze(0)
        return attn_output, attn_output_weights
    else:
        if not is_batched:
            # squeeze the output if input was unbatched
            attn_output = attn_output.squeeze(1)
        return attn_output, None<|MERGE_RESOLUTION|>--- conflicted
+++ resolved
@@ -1686,27 +1686,13 @@
     r"""
 gelu(input, approximate = 'none') -> Tensor
 
-<<<<<<< HEAD
-gelu = _add_docstr(
-    torch._C._nn.gelu,
-    r"""
-gelu(input) -> Tensor
-
-Applies element-wise the function
-=======
 When the approximate argument is 'none', it applies element-wise the function
->>>>>>> e59403fe
 :math:`\text{GELU}(x) = x * \Phi(x)`
 
 where :math:`\Phi(x)` is the Cumulative Distribution Function for Gaussian Distribution.
 
-<<<<<<< HEAD
-See `Gaussian Error Linear Units (GELUs) <https://arxiv.org/abs/1606.08415>`_.
-""")
-=======
 When the approximate argument is 'tanh', Gelu is estimated with:
     :math::  \text{GELU}(x) = 0.5 * x * (1 + \text{Tanh}(\sqrt(2 / \pi) * (x + 0.044715 * x^3)))
->>>>>>> e59403fe
 
 See `Gaussian Error Linear Units (GELUs) <https://arxiv.org/abs/1606.08415>`_.
 """)
@@ -1992,16 +1978,6 @@
 This operator supports :ref:`TensorFloat32<tf32_on_ampere>`.
 
 Shape:
-<<<<<<< HEAD
-
-    - Input: :math:`(*, in\_features)` where `*` means any number of
-        additional dimensions, including none
-    - Weight: :math:`(out\_features, in\_features)` or :math:`(in\_features)`
-    - Bias: :math:`(out\_features)` or :math:`()`
-    - Output: :math:`(*, out\_features)` or :math:`(*)`, based on the shape of the weight
-""")
-=======
->>>>>>> e59403fe
 
     - Input: :math:`(*, in\_features)` where `*` means any number of
       additional dimensions, including none
@@ -2010,10 +1986,7 @@
     - Output: :math:`(*, out\_features)` or :math:`(*)`, based on the shape of the weight
 """)
 
-<<<<<<< HEAD
-=======
-
->>>>>>> e59403fe
+
 bilinear = _add_docstr(
     torch.bilinear,
     r"""
