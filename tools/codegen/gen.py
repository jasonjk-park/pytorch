import os
import contextlib
import textwrap
import itertools
from typing import List, Dict, Optional, Iterator, Tuple, Set, Callable, Any, TypeVar, Union, Sequence, Iterable
import yaml
from enum import Enum
from collections import OrderedDict, defaultdict
import argparse
import pathlib
import functools
import json
from dataclasses import dataclass

from tools.codegen.code_template import CodeTemplate
from tools.codegen.model import *
from tools.codegen.api.types import *
import tools.codegen.api.cpp as cpp
import tools.codegen.api.dispatcher as dispatcher
import tools.codegen.api.native as native
import tools.codegen.api.meta as meta
import tools.codegen.local as local
from tools.codegen.selective_build.selector import SelectiveBuilder

try:
    # use faster C loader if available
    from yaml import CLoader as Loader
except ImportError:
    from yaml import Loader  # type: ignore

# Welcome to the ATen code generator v2!  The ATen code generator is
# responsible for parsing native_functions.yaml and then generating
# various generated files (e.g., TypeDefault.cpp) based on the operators
# defined in this file.  This means that the code generator knows how to
# parse function schema, and then translate this into various C++ types
# and boilerplate code.
#
# Some things to know about this file when you modify it:
#
# - This file has STRICT mypy typechecking.  Typecheck it with
#   `mypy --config mypy-strict.ini` in the root source directory
#
# - Most of the heavy lifting lives in external modules:
#   - 'model' has the data model for native_functions.yaml.  The classes
#     in those file represent what you see when you look at
#     a native_functions.yaml
#   - 'api' has conversions for how to translate JIT schema into
#     the various C++ APIs that the codegen interacts with.  There
#     are in fact THREE different C++ APIs: the public C++ API,
#     the dispatcher API, and the legacy disaptcher API.  See each
#     of these respective files for more information

# ~~~~~~~~~~~~~~~~~~~~~~~~~~~~~~~~~~~~~~~~~~~~~~~~~~~~~~~~~~~~~~~~~~~ #
#
#                         HELPER FUNCTIONS
#
# ~~~~~~~~~~~~~~~~~~~~~~~~~~~~~~~~~~~~~~~~~~~~~~~~~~~~~~~~~~~~~~~~~~~ #

# Conveniently add error context to exceptions raised.  Lets us
# easily say that an error occurred while processing a specific
# context.
@contextlib.contextmanager
def context(msg: str) -> Iterator[None]:
    try:
        yield
    except Exception as e:
        # TODO: this does the wrong thing with KeyError
        msg = textwrap.indent(msg, '  ')
        msg = f'{e.args[0]}\n{msg}' if e.args else msg
        e.args = (msg,) + e.args[1:]
        raise

# A custom loader for YAML to let us also keep track of line numbers
# of each entry in the YAML file
class LineLoader(Loader):
    def construct_mapping(self, node, deep=False):  # type: ignore
        mapping = super().construct_mapping(node, deep=deep)  # type: ignore
        # Add 1 so line numbering starts at 1
        mapping['__line__'] = node.start_mark.line + 1
        return mapping

# Parse native_functions.yaml into a sequence of NativeFunctions
def parse_native_yaml(path: str) -> List[NativeFunction]:
    with open(path, 'r') as f:
        es = yaml.load(f, Loader=LineLoader)
    assert isinstance(es, list)
    rs: List[NativeFunction] = []
    for e in es:
        assert isinstance(e.get('__line__'), int), e
        loc = Location(path, e['__line__'])
        funcs = e.get('func')
        with context(f'in {loc}:\n  {funcs}'):
            rs.append(NativeFunction.from_yaml(e, loc))
    return rs

T = TypeVar('T')
S = TypeVar('S')

F = TypeVar('F', NativeFunction, StructuredNativeFunctions, Union[NativeFunction, StructuredNativeFunctions])

@contextlib.contextmanager
def native_function_manager(g: Union[StructuredNativeFunctions, NativeFunction]) -> Iterator[None]:
    if isinstance(g, StructuredNativeFunctions):
        # By default, we associate all errors with structured native functions
        # with the out variant.  In some cases, it might be better to have
        # a more specific place to hang things; if so, use
        # native_function_manager again on the inside
        f = g.out
    else:
        f = g
    with context(f'in {f.loc}:\n  {f.func}'):
        with local.parametrize(
            use_c10_dispatcher=f.use_c10_dispatcher,
        ):
            yield

# Given a function that operates on NativeFunction, wrap it into a new function
# that sets some appropriate context managers for that native function.
# YOU MUST WRAP FUNCTIONS IN THIS for calls to api modules to be sound
# (you will get an error if we try to access the local variables without having
# set them).
def with_native_function(func: Callable[[F], T]) -> Callable[[F], T]:
    @functools.wraps(func)
    def wrapper(f: F) -> T:
        with native_function_manager(f):
            return func(f)
    return wrapper

def method_with_native_function(func: Callable[[S, F], T]) -> Callable[[S, F], T]:
    @functools.wraps(func)
    def wrapper(slf: S, f: F) -> T:
        with native_function_manager(f):
            return func(slf, f)
    return wrapper

# These two functions purposely return generators in analogy to map()
# so that you don't mix up when you need to list() them

# Map over function that may return None; omit Nones from output sequence
def mapMaybe(func: Callable[[T], Optional[S]], xs: Iterable[T]) -> Iterator[S]:
    for x in xs:
        r = func(x)
        if r is not None:
            yield r

# Map over function that returns sequences and cat them all together
def concatMap(func: Callable[[T], Sequence[S]], xs: Iterable[T]) -> Iterator[S]:
    for x in xs:
        for r in func(x):
            yield r

def cpp_string(s: str) -> str:
    """Convert a python string into a c++ string literal """
    s = s.replace('\\', '\\\\')
    s = s.replace('"', '\\"')
    s = s.replace('\a', '\\a')
    s = s.replace('\b', '\\b')
    s = s.replace('\f', '\\f')
    s = s.replace('\n', '\\n')
    s = s.replace('\v', '\\v')
    s = s.replace('\t', '\\t')
    return f'"{s}"'

# ~~~~~~~~~~~~~~~~~~~~~~~~~~~~~~~~~~~~~~~~~~~~~~~~~~~~~~~~~~~~~~~~~~~ #
#
#                        C++ CODE GENERATION
#
# ~~~~~~~~~~~~~~~~~~~~~~~~~~~~~~~~~~~~~~~~~~~~~~~~~~~~~~~~~~~~~~~~~~~ #

# Most functions in this section are curried: they consist of a function
# that takes some parameters (e.g., what is to be generated) which itself
# returns a function that actually maps NativeFunction to the code
# to be generated.  This pattern makes it convenient to use map, concatMap
# and similar functional combinators.

# Many of these functions share logic for defining both the definition
# and declaration (for example, the function signature is the same), so
# we organize them into one function that takes a Target to say which
# code we want.
Target = Enum('Target', ('DEFINITION', 'DECLARATION', 'REGISTRATION'))

# Dispatch keys that "support all backends".  These codegen slightly differently
# then backend specific keys.
def is_generic_dispatch_key(dk: str) -> bool:
    return dk in {'DefaultBackend', 'Math'}

# CUDA specific dispatch keys
def is_cuda_dispatch_key(dk: str) -> bool:
    return 'CUDA' in dk

# Structured kernel generation is only supported for certain key types;
# otherwise use old-style
def is_structured_dispatch_key(dk: str) -> bool:
    return dk in {'CUDA', 'CPU'}

# Generates RegisterSchema.cpp.  Depending on the selector, either
# all schemas are registered, or only some are (in the case of
# selective build)
@dataclass(frozen=True)
class RegisterSchema:
    selector: SelectiveBuilder

    @method_with_native_function
    def __call__(self, f: NativeFunction) -> Optional[str]:
        op_name = f"aten::{f.func.name}"
        if not self.selector.is_operator_selected(op_name):
            return None
        return f'm.def({cpp_string(str(f.func))});\n'

# Generates Register{dispatch}.cpp (e.g., RegisterCPU.cpp).
#
#   - The primary function of this file is to register all of the
#     implementations for the given dispatch key to the dispatcher,
#     so they are available for use in PyTorch.  If dispatch is
#     None, we generate schema (def) registrations and catchall
#     registrations.
#   - The secondary function of this file is to generate a wrapper
#     around functions.  In CPUType these wrappers do nothing
#     (and should be removed), but in other cases they handle
#     DeviceGuard. A small extra benefit of wrappers is they
#     are not overloaded, so they can be used in the registration
#     API without having to disambiguate which overload you want
#     (as would be the case if you directly registered native::
#     functions).
@dataclass(frozen=True)
class RegisterDispatchKey:
    dispatch_key: str

    # TODO: Give more precise type Union[Literal[Target.DEFINITION,
    # Target.REGISTRATION]]; requires Literal from typing_extensions
    # which we don't have a dep for yet.
    target: Target

    # Selector object to determine which operators to generate
    # registration code for.
    selector: SelectiveBuilder

    # Whether or not we are actually code-genning for ROCm
    rocm: bool

    def __post_init__(self) -> None:
        assert self.target is not Target.DECLARATION

    @method_with_native_function
    def __call__(self, f: Union[StructuredNativeFunctions, NativeFunction]) -> List[str]:
        if isinstance(f, StructuredNativeFunctions):
            return self.gen_structured(f)
        elif isinstance(f, NativeFunction):
            r = self.gen_unstructured(f)
            return [] if r is None else [r]
        else:
            assert_never(f)

    def gen_structured_class_set_output(self, k: SchemaKind, parent_class: str, generate_super: bool) -> str:
        if generate_super:
            set_output_super = f"{parent_class}::set_output(output_idx, sizes, strides, options, names);"
        else:
            set_output_super = ""
        return f"""
void set_output(int64_t output_idx, IntArrayRef sizes, IntArrayRef strides,
                TensorOptions options, DimnameList names) override {{
    {self.gen_structured_class_set_output_body(k)}
    if (!names.empty()) namedinference::propagate_names(outputs_[output_idx], names);
    // super must happen after, so that downstream can use maybe_get_output
    // to retrieve the output
    {set_output_super}
}}
"""

    def gen_structured_class_set_output_body(self, k: SchemaKind) -> str:
        if self.dispatch_key == 'CUDA':
            maybe_set_guard = """
auto current_device = guard_.current_device();
if (C10_UNLIKELY(current_device.has_value())) {
  TORCH_INTERNAL_ASSERT(*current_device == options.device(),
    "structured kernels don't support multi-device outputs");
} else {
  guard_.set_device(options.device());
}
"""
        else:
            maybe_set_guard = ''

        if k is SchemaKind.functional:
            if self.dispatch_key == "Meta":
                return """
if (strides.empty()) {
    outputs_[output_idx] = at::empty_meta(sizes, options);
} else {
    TORCH_INTERNAL_ASSERT(0, "not implemented yet");
}
"""
            else:
                expanded_topts = "optTypeMetaToScalarType(options.dtype_opt()), options.layout_opt(), " \
                    "options.device_opt(), options.pinned_memory_opt()"
                if self.dispatch_key == "CPU":
                    empty_impl = "at::native::empty_cpu"
                    empty_strided_impl = "at::native::empty_strided_cpu"
                elif self.dispatch_key == "CUDA":
                    empty_impl = "at::native::empty_cuda"
                    empty_strided_impl = "at::native::empty_strided_cuda"
                else:
                    raise AssertionError("unsupported dispatch key")
                return f"""
{maybe_set_guard}
if (strides.empty()) {{
    outputs_[output_idx] = {empty_impl}(sizes, {expanded_topts}, options.memory_format_opt());
}} else {{
    outputs_[output_idx] = {empty_strided_impl}(sizes, strides, {expanded_topts});
}}
"""
        elif k is SchemaKind.inplace:
            return maybe_set_guard
        elif k is SchemaKind.out:
            return f"""
{maybe_set_guard}
at::native::resize_output(outputs_[output_idx], sizes);
if (!strides.empty()) {{
    TORCH_INTERNAL_ASSERT(!options.memory_format_opt().has_value());
    at::native::as_strided_(outputs_[output_idx], sizes, strides);
}} else if (options.memory_format_opt().has_value()) {{
    outputs_[output_idx].get().unsafeGetTensorImpl()->empty_tensor_restride(*options.memory_format_opt());
}}
"""
        else:
            assert_never(k)

    # returns the definition of a ctor, as well as how to construct
    # this class to a variable named op
    def gen_structured_class_ctor(self, k: SchemaKind, class_name: str) -> str:
        if k is SchemaKind.functional:
            return ""
        elif k is SchemaKind.inplace:
            # TODO: Make sure out argument is guaranteed to be self
            return f"{class_name}(Tensor& self) : outputs_{{std::ref(self)}} {{}}"
        elif k is SchemaKind.out:
            # TODO: Stop hardcoding out here
            return f"{class_name}(Tensor& out) : outputs_{{std::ref(out)}} {{}}"
        else:
            assert_never(k)

    def gen_structured_class(
        self, f: NativeFunction, k: SchemaKind, *, class_name: str, parent_class: str, generate_super: bool
    ) -> str:
        if k is SchemaKind.functional:
            assert len(f.func.returns) == 1, "multi-return not supported yet"
            output_type = "Tensor"
        elif k is SchemaKind.inplace:
            output_type = "std::reference_wrapper<Tensor>"
        elif k is SchemaKind.out:
            assert len(f.func.arguments.out) == 1, "multi-out structured not supported yet"
            output_type = "std::reference_wrapper<Tensor>"

        if self.dispatch_key == 'CUDA':
            if self.rocm:
                guard_field = 'c10::hip::OptionalHIPGuardMasqueradingAsCUDA guard_;'
            else:
                guard_field = 'c10::cuda::OptionalCUDAGuard guard_;'
        else:
            guard_field = ''

        return f"""
struct {class_name} final : public {parent_class} {{
    {self.gen_structured_class_ctor(k, class_name)}
    {self.gen_structured_class_set_output(k, parent_class, generate_super)}
    const Tensor& maybe_get_output(int64_t output_idx) override {{
        return outputs_[output_idx];
    }}
    std::array<{output_type}, {len(f.func.returns)}> outputs_;
    {guard_field}
}};
"""

    def gen_structured(self, g: StructuredNativeFunctions) -> List[str]:
        if self.dispatch_key == 'Meta':
            assert self.dispatch_key not in g.out.dispatch, \
                "Do not explicitly specify Meta dispatch key on structured " \
                "functions, they will be automatically generated for you"
        elif self.dispatch_key not in g.out.dispatch:
            return []
        elif not is_structured_dispatch_key(self.dispatch_key):
            return list(mapMaybe(self.gen_unstructured, g.functions()))

        # Inner helper function to close over g
        # TODO: This function has a lot of similarity with gen_unstructured.  If
        # you edit this, you may need to also edit gen_unstructured.
        @with_native_function
        def gen_one(f: NativeFunction) -> Optional[str]:
            assert self.target is not Target.DECLARATION

            # TODO: put this into StructuredNativeFunctions itself
            functional_func = g.out.func.signature()
            functional_sig = DispatcherSignature.from_schema(functional_func)

            # This is a little abusive; this assumes that the functionalization
            # transformation ALWAYS refers to valid arguments in the original
            # signature
            functional_exprs = ', '.join(e.expr for e in functional_sig.exprs())

            op_name = f"aten::{f.func.name}"
            if self.target is Target.REGISTRATION and not self.selector.is_operator_selected(op_name):
                return None

            k = f.func.kind()
            sig = NativeSignature.from_schema(f.func)

            if self.target is Target.DEFINITION:
                if self.dispatch_key == 'Meta':
                    class_name = f"structured_{meta.name(g)}_meta_{k.name}"
                    parent_class = f"at::meta::{meta.name(g)}"
                else:
                    class_name = f"structured_{g.out.dispatch[self.dispatch_key]}_{k.name}"
                    parent_class = f"at::native::structured_{g.out.dispatch[self.dispatch_key]}"

                if k is SchemaKind.functional:
                    assert len(f.func.returns) == 1, "multi-return not supported yet"
                    out_expr = "op.outputs_[0]"
                    ret_expr = "std::move(op.outputs_[0])"  # small optimization
                    op_init = f"{class_name} op;"
                elif k is SchemaKind.inplace:
                    out_expr = "self"
                    ret_expr = "self"
                    op_init = f"{class_name} op(self);"
                elif k is SchemaKind.out:
                    assert len(f.func.arguments.out) == 1, "multi-out structured not supported yet"
                    out_expr = f.func.arguments.out[0].name
                    ret_expr = out_expr
                    op_init = f"{class_name} op({out_expr});"

                if self.dispatch_key == 'Meta':
                    impl_call = ""
                else:
                    impl_call = f"op.impl({out_expr}, {functional_exprs});"

                # For an overview of what this template code looks like, see
                # https://github.com/pytorch/rfcs/pull/9
                return f"""\
{self.gen_structured_class(
    f, k,
    class_name=class_name,
    parent_class=parent_class,
    generate_super=g.out.structured_inherits is not None
)}

{sig.defn()} {{
    {op_init}
    op.meta({functional_exprs});
    {impl_call}
    return {ret_expr};
}}
"""

            elif self.target is Target.REGISTRATION:
                dispatcher_sig = DispatcherSignature.from_schema(f.func)

                if local.use_c10_dispatcher() is UseC10Dispatcher.full:
                    payload = f"TORCH_FN({sig.name()})"
                elif local.use_c10_dispatcher() is UseC10Dispatcher.hacky_wrapper_for_legacy_signatures:
                    payload = f"""
c10::impl::hacky_wrapper_for_legacy_signatures<
    {dispatcher_sig.type()},
    {len(f.func.arguments.out)}
>(TORCH_FN({sig.name()}))
"""
                else:
                    assert local.use_c10_dispatcher() is UseC10Dispatcher.with_codegenerated_unboxing_wrapper
                    payload = f"torch::CppFunction::makeUnboxedOnly(&{sig.name()})"
                return f'm.impl("{f.func.name}", {payload});'
            else:
                assert_never(self.target)
<<<<<<< HEAD
=======
                # Silence mypy's "Missing return statement" error
>>>>>>> f88477e6
                return None

        return list(mapMaybe(gen_one, g.functions()))

    @method_with_native_function
    def gen_unstructured(self, f: NativeFunction) -> Optional[str]:
        # for mypy type refinement; would be fixed by TODO on target
        assert self.target is not Target.DECLARATION

        if self.dispatch_key not in f.dispatch:
            return None

        op_name = f"aten::{f.func.name}"
        if self.target is Target.REGISTRATION and not self.selector.is_operator_selected(op_name):
            return None

        name = native.name(f.func)
        returns_type = native.returns_type(f.func.returns)
        args = native.arguments(f.func)
        args_str = ', '.join(map(str, args))

        if self.target is Target.DEFINITION:
            impl_name = f"at::native::{f.dispatch[self.dispatch_key]}"

            args_exprs_str = ', '.join(a.name for a in args)

            return_kw = "    return "

            cuda_guard = ""
            if is_generic_dispatch_key(self.dispatch_key) or is_cuda_dispatch_key(self.dispatch_key):
                self_arg = [f.func.arguments.self_arg.argument] if f.func.arguments.self_arg is not None else []

                # There is precedence for which argument we use to do
                # device guard.  This describes the precedence order.
                candidate_args = itertools.chain(
                    self_arg,
                    f.func.arguments.out,
                    f.func.arguments.flat_positional
                )

                # Only tensor like arguments are eligible
                device_of = next((f'{a.name}' for a in candidate_args if a.type.is_tensor_like()), None)

                has_tensor_options = any(isinstance(a.argument, TensorOptionsArguments) for a in args)

                if local.use_c10_dispatcher() == UseC10Dispatcher.full:
                    cuda_guard_from_tensor_options = """\
    const DeviceGuard device_guard(device_or_default(device));
"""
                else:
                    assert local.use_c10_dispatcher() in [UseC10Dispatcher.with_codegenerated_unboxing_wrapper,
                                                          UseC10Dispatcher.hacky_wrapper_for_legacy_signatures]
                    cuda_guard_from_tensor_options = """\
    const DeviceGuard device_guard(options.device());
"""

                # TODO: There is probably a simpler version of this that
                # works just as well.
                if f.device_guard and is_generic_dispatch_key(self.dispatch_key) and has_tensor_options:
                    cuda_guard = cuda_guard_from_tensor_options
                elif f.device_guard and is_cuda_dispatch_key(self.dispatch_key) and has_tensor_options:
                    cuda_guard = f"""\
    globalContext().lazyInitCUDA();
    {cuda_guard_from_tensor_options}
"""
                elif f.device_guard and device_of is not None:
                    cuda_guard = f"""\
    const OptionalDeviceGuard device_guard(device_of({device_of}));
"""
                else:
                    cuda_guard = """\
    // DeviceGuard omitted
"""

            return f"""\
{returns_type} {name}({args_str}) {{
{cuda_guard}{return_kw}{impl_name}({args_exprs_str});
}}
"""

        elif self.target is Target.REGISTRATION:
            if f.manual_kernel_registration:
                return None
            else:
                dispatcher_sig = DispatcherSignature.from_schema(f.func)

                # Figure out which signature the function is
                if local.use_c10_dispatcher() is UseC10Dispatcher.full:
                    payload = f"TORCH_FN({name})"
                elif local.use_c10_dispatcher() is UseC10Dispatcher.hacky_wrapper_for_legacy_signatures:
                    payload = f"""
c10::impl::hacky_wrapper_for_legacy_signatures<
    {dispatcher_sig.type()},
    {len(f.func.arguments.out)}
>(TORCH_FN({name}))
"""
                else:
                    assert local.use_c10_dispatcher() is UseC10Dispatcher.with_codegenerated_unboxing_wrapper
                    payload = f"torch::CppFunction::makeUnboxedOnly(&{name})"

                return f'm.impl("{f.func.name}",\n{payload});\n'
        else:
            assert_never(self.target)

# Generates Function.cpp and Function.h.  These files provide the
# functional public C++ API, and the scaffolding to call into
# the dispatcher from these functions.  See also compute_tensor_method.
@dataclass(frozen=True)
class ComputeFunction:
    target: Target

    @method_with_native_function
    def __call__(self, f: NativeFunction) -> Optional[str]:
        if f.manual_kernel_registration:
            return None
        if Variant.function not in f.variants:
            return None

        name = cpp.name(f.func)

        sig_group = CppSignatureGroup.from_schema(f.func, method=False, fallback_binding=f.manual_cpp_binding)

        if self.target is Target.DECLARATION:
            result = f"CAFFE2_API {sig_group.signature.decl()};\n"
            if sig_group.faithful_signature is not None:
                result += f"CAFFE2_API {sig_group.faithful_signature.decl()};\n"
            return result

        assert self.target is Target.DEFINITION

        def generate_defn(faithful: bool) -> str:
            dispatcher_sig = DispatcherSignature.from_schema(f.func)

            if faithful and sig_group.faithful_signature is not None:
                sig = sig_group.faithful_signature
            else:
                sig = sig_group.signature

            dispatcher_exprs = dispatcher.cpparguments_exprs(f.func, method=False, api_is_faithful=faithful)
            dispatcher_exprs_str = ', '.join(a.expr for a in dispatcher_exprs)

            return f"""
// aten::{f.func}
{sig.defn()} {{
    static auto op = c10::Dispatcher::singleton()
        .findSchemaOrThrow("aten::{f.func.name.name}", "{f.func.name.overload_name}")
        .typed<{dispatcher_sig.type()}>();
    return op.call({dispatcher_exprs_str});
}}
"""

        result = generate_defn(sig_group.faithful_signature is None)
        if sig_group.faithful_signature is not None:
            result += generate_defn(True)

        return result

# Generates TensorBody.h (sic) and TensorMethods.cpp.  These files provide the
# object-oriented (method-based) public C++ API, and the scaffolding to call into
# the dispatcher from these functions.  See also compute_function.
@dataclass(frozen=True)
class ComputeTensorMethod:
    target: Target

    @method_with_native_function
    def __call__(self, f: NativeFunction) -> Optional[str]:
        if Variant.method not in f.variants:
            return None

        assert not f.func.is_out_fn()
        assert f.func.arguments.self_arg is not None

        name = cpp.name(f.func)

        sig_group = CppSignatureGroup.from_schema(f.func, method=True, fallback_binding=f.manual_cpp_binding)

        if self.target is Target.DECLARATION:
            result = f"{sig_group.signature.decl()} const;\n"
            if sig_group.faithful_signature is not None:
                result += f"{sig_group.faithful_signature.decl()} const;\n"
            return result

        assert self.target is Target.DEFINITION

        def generate_defn(faithful: bool) -> str:
            dispatcher_sig = DispatcherSignature.from_schema(f.func)

            if faithful:
                sig = sig_group.faithful_signature
                assert sig is not None
            else:
                sig = sig_group.signature

            dispatcher_exprs = dispatcher.cpparguments_exprs(f.func, method=True, api_is_faithful=faithful)
            dispatcher_exprs_str = ', '.join(a.expr for a in dispatcher_exprs)

            return f"""
// aten::{f.func}
{sig.defn(prefix="Tensor::")} const {{
    static auto op = c10::Dispatcher::singleton()
        .findSchemaOrThrow("aten::{f.func.name.name}", "{f.func.name.overload_name}")
        .typed<{dispatcher_sig.type()}>();
    return op.call({dispatcher_exprs_str});
}}
"""

        result = generate_defn(faithful=False)
        if sig_group.faithful_signature is not None:
            result += generate_defn(faithful=True)

        return result

# Generates ATenOpList.cpp, a runtime accessible list of all aten
# operators.
# TODO: This was historically used to help some JIT interop code
# figure out whether or not to treat aten namespace'd operators
# one way or another, we should reevaluate if this is actually needed.
@with_native_function
def compute_aten_op(f: NativeFunction) -> str:
    return f'{{"aten::{f.func.name.name}", "{f.func.name.overload_name}"}},'

# Generates NativeFunctions.h, a list of forward declarations of all
# actual kernel definitions we keep in aten/src/ATen/native/
@with_native_function
def compute_native_function_declaration(g: Union[StructuredNativeFunctions, NativeFunction]) -> List[str]:
    if isinstance(g, StructuredNativeFunctions):
        # only out has dispatch
        meta_name = meta.name(g)
        rs = []
        seen: Set[Any] = set()
        out_args = native.arguments(g.out.func)
        for k, n in g.out.dispatch.items():
            if n in seen:
                continue
            if not is_structured_dispatch_key(k):
                continue
            seen.add(n)
            rs.append(f"""\
struct CAFFE2_API structured_{n} : public at::meta::{meta_name} {{
    void impl({', '.join(a.str_with_default() for a in out_args)});
}};
""")

        seen = set()
        for f in g.functions():
            returns_type = native.returns_type(f.func.returns)
            args = native.arguments(f.func)
            for k, n in f.dispatch.items():
                if n in seen:
                    continue
                if is_structured_dispatch_key(k):
                    continue
                seen.add(n)
                rs.append(f"CAFFE2_API {returns_type} {n}({', '.join(a.str_with_default() for a in args)});")

        return rs

    else:
        f = g
        ns = list(f.dispatch.values())

        rs = []
        # Sometimes a function name shows up multiple times; only generate
        # it once!
        seen = set()
        for n in ns:
            if n in seen:
                continue
            if "legacy::" in n:
                continue
            seen.add(n)
            returns_type = native.returns_type(f.func.returns)
            args = native.arguments(f.func)
            rs.append(f"CAFFE2_API {returns_type} {n}({', '.join(a.str_with_default() for a in args)});")

        return rs

def compute_meta_function_declaration(g: StructuredNativeFunctions) -> str:
    with native_function_manager(g.out):
        sig = g.signature()
        name = meta.name(g)
        args = meta.arguments(sig)
        args_str = ', '.join(map(str, args))
        parent_class = g.out.structured_inherits
        if parent_class is None:
            parent_class = "at::impl::MetaBase"
        return f"""\
struct CAFFE2_API {name} : public {parent_class} {{
    void meta({args_str});
}};
"""

# Generates RegisterBackendSelect.cpp, a series of kernels which provide
# specialized computation of dispatch key for operator signatures which cannot
# be easily done automatically using templating.
@dataclass(frozen=True)
class ComputeBackendSelect:
    target: Target

    @method_with_native_function
    def __call__(self, f: NativeFunction) -> Optional[str]:
        if str(f.func.name.name).endswith('_like') or str(f.func.name.name).startswith('new_'):
            return None

        name = native.name(f.func)
        native_sig = NativeSignature.from_schema(f.func)

        if not any(isinstance(a.argument, TensorOptionsArguments) for a in native_sig.arguments()):
            return None

        native_tensor_args = [
            a for a in native_sig.arguments()
            if isinstance(a.argument, Argument) and a.argument.type.is_tensor_like()
        ]

        dispatcher_sig = DispatcherSignature.from_schema(f.func)

        sig: Union[NativeSignature, DispatcherSignature]
        if local.use_c10_dispatcher().dispatcher_uses_new_style():
            sig = dispatcher_sig
            dispatcher_exprs = dispatcher_sig.exprs()
            dispatch_key = "c10::computeDispatchKey(dtype, layout, device)"
        else:
            sig = native_sig
            dispatcher_exprs = native_sig.dispatcher_exprs()
            dispatch_key = "options.computeDispatchKey()"

        if self.target is Target.DEFINITION:
            # I don't think there's actually a good reason to generate
            # these two cases differently
            # The first case could probably be improved though- it calls dispatchTypeId(),
            # which looks at TLS dispatch keys- there should not be any by the time we reach backend select.
            if native_tensor_args:
                tensor_args = ', '.join(a.name for a in native_tensor_args)
                compute_dk = f"""\
DispatchKeySet _dk_set = c10::DispatchKeySet({dispatch_key}) | c10::detail::multi_dispatch_key_set({tensor_args});
  DispatchKeySet _dk_mask = c10::DispatchKeySet(DispatchKeySet::FULL_AFTER, DispatchKey::BackendSelect);
  DispatchKey _dk = c10::impl::dispatchTypeId(_dk_set, _dk_mask);"""
            else:
                compute_dk = f"DispatchKey _dk = {dispatch_key};"
            return f"""\
// aten::{f.func}
{sig.defn(name)} {{
  static auto op = c10::Dispatcher::singleton()
    .findSchemaOrThrow("aten::{f.func.name.name}", "{f.func.name.overload_name}")
    .typed<{dispatcher_sig.type()}>();
  {compute_dk}
  return op.callWithDispatchKey(_dk, {', '.join(a.expr for a in dispatcher_exprs)});
}}
"""
        elif self.target is Target.REGISTRATION:
            if local.use_c10_dispatcher().dispatcher_uses_new_style():
                return f"""m.impl("aten::{f.func.name}", TORCH_FN({name}));"""
            else:
                assert local.use_c10_dispatcher() is UseC10Dispatcher.with_codegenerated_unboxing_wrapper
                return f"""m.impl_UNBOXED("aten::{f.func.name}", {name});"""
        elif self.target is Target.DECLARATION:
            raise AssertionError()
        else:
            assert_never(self.target)

# ~~~~~~~~~~~~~~~~~~~~~~~~~~~~~~~~~~~~~~~~~~~~~~~~~~~~~~~~~~~~~~~~~~~ #
#
#                       YAML CODE GENERATION
#
# ~~~~~~~~~~~~~~~~~~~~~~~~~~~~~~~~~~~~~~~~~~~~~~~~~~~~~~~~~~~~~~~~~~~ #

def dict_representer(dumper: Any, data: Any) -> Any:
    return dumper.represent_dict(data.items())

def format_yaml(data: object) -> str:
    noalias_dumper = yaml.dumper.SafeDumper
    noalias_dumper.ignore_aliases = lambda self, data: True  # type: ignore
    # Support serializing OrderedDict
    noalias_dumper.add_representer(OrderedDict, dict_representer)  # type: ignore
    # Some yaml parsers (e.g. Haskell's) don't understand line breaks.
    # width=float('Inf') turns off optional line breaks and improves
    # the portability of the outputted yaml.
    return yaml.dump(data, default_flow_style=False, Dumper=noalias_dumper, width=float('Inf'))  # type: ignore

# For some reason, some defaults we write to YAML are written as native
# YAML objects, rather than doing them uniformly as strings.  This
# function detects those cases and converts them into native Python
# objects.
def pythonify_default(s: str) -> object:
    if s == 'true':
        return True
    elif s == 'false':
        return False

    try:
        return int(s)
    except ValueError:
        try:
            return float(s)
        except ValueError:
            return s

# What is a dynamic type?  Over time, the semantic meaning of
# dynamic type has degraded to meaninglessness (in the old days,
# it captured dtype-ness of types, but that has gone away with
# the removal of TH).  These days, it's mostly the same thing as
# the C++ API argument type, except that Tensor and Tensor?
# arguments simply present as Tensor.
#
# TODO: Get rid of dynamic_type, after getting tools/autograd
# to use the new codegen framework
def dynamic_type(t: Type) -> str:
    if isinstance(t, OptionalType):
        return dynamic_type(t.elem)
    # Note we don't use t.is_tensor_like() here because it would
    # also include Tensor[]
    if str(t) == 'Tensor':
        return 'Tensor'
    return cpp.argumenttype_type(t, mutable=False)

def compute_method_of_yaml(variants: Set[Variant]) -> List[str]:
    # This is written out explicitly to ensure that Tensor and
    # namespace are put into the list in the right order
    method_of = ['Type']
    if Variant.method in variants:
        method_of.append('Tensor')
    if Variant.function in variants:
        method_of.append('namespace')
    return method_of

def compute_returns_yaml(f: NativeFunction) -> Tuple[List[Dict[str, str]], Dict[str, str]]:
    # Note [name and field_name]
    # ~~~~~~~~~~~~~~~~~~~~~~~~~~
    # To understand name_to_field_name, we must first talk about this
    # schema:
    #
    #   lstsq.X(Tensor self, Tensor A, *, Tensor(a!) X, Tensor(b!) qr) -> (Tensor(a!) solution, Tensor(b!) QR)
    #
    # There is something very odd about this schema: it is an out
    # variant of the function (that is to say, it will convert into
    # at::lstsq_out() in the C++ API), but the names of the output
    # return arguments don't match the keyword argument names of
    # the inputs.  It TURNS OUT that in this situation, the historical
    # Declarations.yaml we want to output is this (abbreviated to
    # only show relevant fields):
    #
    #   arguments:
    #     ...
    #   - field_name: solution
    #     name: X
    #   - field_name: QR
    #     name: qr
    #     ...
    #
    #   returns:
    #   - field_name: solution
    #     name: X
    #   - field_name: QR
    #     name: qr
    #
    # The name of the return fields is stored in 'field_name', and the
    # name of the arguments is stored in 'name'.  So when we process
    # arguments, we need a way to get at the corresponding return.  At
    # the moment, this is most conveniently done by constructing a
    # mapping from name (the argument concept) to field_name (the
    # return concept) while processing return arguments, since we don't
    # directly maintain this correspondence in the modeling of function
    # schema itself.
    #
    # See also https://github.com/pytorch/pytorch/issues/43114
    name_to_field_name: Dict[str, str] = {}

    # Compute the returns field of the YAML entry
    names = cpp.return_names(f)
    returns = []
    for i, (r, name) in enumerate(zip(f.func.returns, names)):
        ret = {
            'dynamic_type': dynamic_type(r.type),
            'name': name,
            'type': cpp.return_type(r),
        }

        if r.name:
            # See Note [name and field_name]
            ret['field_name'] = r.name
            if f.func.is_out_fn():
                name_to_field_name[f.func.arguments.out[i].name] = r.name

        returns.append(ret)

    return returns, name_to_field_name

# arguments in yaml roughly corresponds to the public C++ API
def compute_cpp_argument_yaml(cpp_a: CppArgument, *, schema_order: bool, kwarg_only_set: Set[str],
                              out_arg_set: Set[str], name_to_field_name: Dict[str, str]) -> object:
    if isinstance(cpp_a.argument, TensorOptionsArguments):
        arg: Dict[str, object] = {
            'annotation': None,
            'dynamic_type': 'TensorOptions',
            'is_nullable': False,
            'name': cpp_a.name,
            'type': cpp_a.type,
            'kwarg_only': True,
        }
        if cpp_a.default is not None:
            arg['default'] = cpp_a.default
        return arg
    elif isinstance(cpp_a.argument, SelfArgument):
        raise AssertionError()
    elif isinstance(cpp_a.argument, Argument):
        return compute_argument_yaml(
            cpp_a.argument, schema_order=schema_order,
            kwarg_only_set=kwarg_only_set, out_arg_set=out_arg_set, name_to_field_name=name_to_field_name)

def compute_argument_yaml(a: Argument, *, schema_order: bool, kwarg_only_set: Set[str],
                          out_arg_set: Set[str], name_to_field_name: Dict[str, str]) -> object:
    arg: Dict[str, object] = {
        'annotation': str(a.annotation) if a.annotation else None,
        'dynamic_type': dynamic_type(a.type),
        'is_nullable': a.type.is_nullable(),
        'name': a.name,
        'type': cpp.argument_type(a),
    }
    if a.default is not None:
        arg['default'] = pythonify_default(cpp.default_expr(a.default, a.type))
    if a.name in kwarg_only_set:
        arg['kwarg_only'] = True
    if a.name in out_arg_set:
        arg['output'] = True
        arg['allocate'] = True
        # See Note [name and field_name]
        if a.name in name_to_field_name:
            arg['field_name'] = name_to_field_name[a.name]
    # Historically, booleans don't get their size recorded, because it
    # is already built into the cpp type (e.g., std::array<bool, 4>)
    l = a.type.is_list_like()
    if l is not None and l.size is not None and str(l.elem) != 'bool':
        arg['size'] = l.size
    return arg

@with_native_function
def compute_declaration_yaml(f: NativeFunction) -> object:
    returns, name_to_field_name = compute_returns_yaml(f)

    # These sets are used to conveniently test if an argument is a
    # kwarg-only or out argument
    kwarg_only_set = set(a.name for a in f.func.arguments.flat_kwarg_only)
    out_arg_set = set(a.name for a in f.func.arguments.out)

    sig_group = CppSignatureGroup.from_schema(f.func, method=False, fallback_binding=False)
    cpp_args = sig_group.signature.arguments()
    arguments = [
        compute_cpp_argument_yaml(
            cpp_a, schema_order=False,
            kwarg_only_set=kwarg_only_set, out_arg_set=out_arg_set, name_to_field_name=name_to_field_name)
        for cpp_a in cpp_args
    ]

    schema_order_jit_arguments = list(f.func.schema_order_arguments())

    schema_order_arguments = [
        compute_argument_yaml(
            a, schema_order=True,
            kwarg_only_set=kwarg_only_set, out_arg_set=out_arg_set, name_to_field_name=name_to_field_name)
        for a in schema_order_jit_arguments
    ]

    cpp_schema_order_types = [
        # NB: method here doesn't matter
        cpp.argument(a, method=False).type for a in schema_order_jit_arguments
    ]

    cpp_returns = cpp.returns_type(f.func.returns)
    schema_order_cpp_signature = f"{cpp_returns} ({', '.join(cpp_schema_order_types)})"

    is_factory_method = any(isinstance(a.argument, TensorOptionsArguments) for a in cpp_args) \
        and Variant.method not in f.variants

    return OrderedDict([
        ('name', cpp.name(f.func)),
        ('operator_name', str(f.func.name.name)),
        ('overload_name', str(f.func.name.overload_name)),
        ('use_c10_dispatcher', f.use_c10_dispatcher.name),
        ('manual_kernel_registration', f.manual_kernel_registration),
        ('category_override', f.category_override if f.category_override is not None else ''),
        ('matches_jit_signature', True),
        ('schema_string', f'aten::{f.func}'),
        ('arguments', arguments),
        ('schema_order_cpp_signature', schema_order_cpp_signature),
        ('schema_order_arguments', schema_order_arguments),
        ('method_of', compute_method_of_yaml(f.variants)),
        ('mode', 'native'),
        ('python_module', '' if f.python_module is None else f.python_module),
        ('returns', returns),
        ('inplace', f.func.name.name.inplace),
        ('is_factory_method', is_factory_method),
        ('abstract', f.is_abstract),
        ('device_guard', f.device_guard),
        ('with_gil', False),
        ('deprecated', False),
        ('has_math_kernel', 'Math' in f.dispatch),
    ])

@with_native_function
def compute_registration_declarations(f: NativeFunction) -> str:
    name = dispatcher.name(f.func)
    returns_type = dispatcher.returns_type(f.func.returns)
    args = dispatcher.arguments(f.func)
    args_str = ', '.join(map(str, args))
    comment_data : Dict[str, str] = {
        'schema': f'aten::{f.func}',
        # TODO: What exactly is the semantics of the 'dispatch' field?
        'dispatch': str(f.dispatch.keys() != {'Math'}),
        'default': str(any(is_generic_dispatch_key(k) for k in f.dispatch))
    }
    return f"""{returns_type} {name}({args_str}); // {json.dumps(comment_data)}
"""

# ~~~~~~~~~~~~~~~~~~~~~~~~~~~~~~~~~~~~~~~~~~~~~~~~~~~~~~~~~~~~~~~~~~~ #
#
#                           RUN IT ALL
#
# ~~~~~~~~~~~~~~~~~~~~~~~~~~~~~~~~~~~~~~~~~~~~~~~~~~~~~~~~~~~~~~~~~~~ #

@functools.lru_cache(maxsize=None)
def _read_template(template_fn: str) -> CodeTemplate:
    return CodeTemplate.from_file(template_fn)

# A small abstraction for writing out generated files and keeping track
# of what files have been written (so you can write out a list of output
# files)
class FileManager:
    install_dir: str
    template_dir: str
    dry_run: bool
    filenames: Set[str]

    def __init__(self, install_dir: str, template_dir: str, dry_run: bool) -> None:
        self.install_dir = install_dir
        self.template_dir = template_dir
        self.filenames = set()
        self.dry_run = dry_run

    def _write_if_changed(self, filename: str, contents: str) -> None:
        old_contents: Optional[str]
        try:
            with open(filename, 'r') as f:
                old_contents = f.read()
        except IOError:
            old_contents = None
        if contents != old_contents:
            with open(filename, 'w') as f:
                f.write(contents)

    def write_with_template(self, filename: str, template_fn: str,
                            env_callable: Callable[[], Union[str, Dict[str, object]]]) -> None:
        filename = '{}/{}'.format(self.install_dir, filename)
        assert filename not in self.filenames, "duplicate file write {filename}"
        self.filenames.add(filename)
        if not self.dry_run:
            env = env_callable()
            if isinstance(env, dict):
                # TODO: Update the comment reference to the correct location
                if 'generated_comment' not in env:
                    comment = "@" + "generated by aten/src/ATen/gen.py"
                    comment += " from {}".format(os.path.basename(template_fn))
                    env['generated_comment'] = comment
                template = _read_template(os.path.join(self.template_dir, template_fn))
                self._write_if_changed(filename, template.substitute(env))
            elif isinstance(env, str):
                self._write_if_changed(filename, env)
            else:
                assert_never(env)


    def write(self, filename: str, env_callable: Callable[[], Union[str, Union[str, Dict[str, object]]]]) -> None:
        self.write_with_template(filename, filename, env_callable)

    def write_outputs(self, filename: str) -> None:
        """Write a file containing the list of all outputs which are
        generated by this script."""
        self._write_if_changed(
            filename,
            ''.join(name + ";" for name in sorted(self.filenames)))

def get_custom_build_selector(
        provided_op_registration_allowlist: Optional[List[str]],
        op_selection_yaml_path: Optional[str]) -> SelectiveBuilder:
    assert not (
        provided_op_registration_allowlist is not None and
        op_selection_yaml_path is not None), (
            "Both provided_op_registration_allowlist and " +
            "op_selection_yaml_path can NOT be provided at the " +
            "same time.")

    op_registration_allowlist: Optional[Set[str]] = None
    if provided_op_registration_allowlist is not None:
        op_registration_allowlist = set(provided_op_registration_allowlist)

    if op_registration_allowlist is not None:
        selector = SelectiveBuilder.from_legacy_op_registration_allow_list(
            op_registration_allowlist,
            True,
            False,
        )
    elif op_selection_yaml_path is not None:
        selector = SelectiveBuilder.from_yaml_path(op_selection_yaml_path)
    else:
        selector = SelectiveBuilder.get_nop_selector()

    return selector

def main() -> None:
    parser = argparse.ArgumentParser(description='Generate ATen source files')
    parser.add_argument(
        '-s',
        '--source-path',
        help='path to source directory for ATen',
        default='aten/src/ATen')
    parser.add_argument(
        '-o',
        '--output-dependencies',
        help='output a list of dependencies into the given file and exit')
    parser.add_argument(
        '-d', '--install_dir', help='output directory',
        default='build/aten/src/ATen')
    parser.add_argument(
        '--rocm',
        action='store_true',
        help='reinterpret CUDA as ROCm/HIP and adjust filepaths accordingly')
    # TODO: --op_registration_whitelist will be removed when all call-sites
    # for gen.py are moved over to using the operator YAML file for mobile
    # custom build.
    parser.add_argument(
        '--op_registration_whitelist',
        nargs='*',
        help='filter op registrations by the whitelist (if set); '
             'each item is `namespace`::`operator name` without overload name; '
             'e.g.: aten::empty aten::conv2d ...')
    parser.add_argument(
        '--op_selection_yaml_path',
        help='Provide a path to the operator selection (for custom build) YAML '
             'that contains the information about the set of selected operators '
             'and their categories (training, ...). Each operator is either a '
             'full operator name with overload or just a bare operator name. '
             'The operator names also contain the namespace prefix (e.g. aten::)')
    parser.add_argument(
        '--backend_whitelist',
        nargs='*',
        help='filter dispatch backend by the whitelist (if set), '
             'e.g.: CPU CUDA QuantizedCPU ...')
    parser.add_argument(
        '--force_schema_registration',
        action='store_true',
        help='force it to generate schema-only registrations for all ops, including'
             'those that are not listed on --op_registration_whitelist')
    options = parser.parse_args()

    selector = get_custom_build_selector(
        options.op_registration_whitelist,
        options.op_selection_yaml_path,
    )

    native_functions = parse_native_yaml(os.path.join(options.source_path, 'native/native_functions.yaml'))

    pre_grouped_native_functions: Dict[FunctionSchema, Dict[SchemaKind, NativeFunction]]
    pre_grouped_native_functions = defaultdict(dict)
    for f in native_functions:
        d = pre_grouped_native_functions[f.func.signature()]
        assert f.func.kind() not in d
        d[f.func.kind()] = f

    def flatten_pre_group(d: Dict[SchemaKind, NativeFunction]) -> Sequence[Union[NativeFunction, StructuredNativeFunctions]]:
        r = StructuredNativeFunctions.from_dict(d)
        if r is None:
            return list(d.values())
        else:
            return [r]

    # TODO: how come ValuesView isn't a Sequence lol
    grouped_native_functions = list(concatMap(flatten_pre_group, list(pre_grouped_native_functions.values())))
    structured_native_functions = [g for g in grouped_native_functions if isinstance(g, StructuredNativeFunctions)]

    template_dir = os.path.join(options.source_path, "templates")

    # NB: It is mandatory to NOT use os.path.join here, as the install directory
    # will eventually be ingested by cmake, which does not respect Windows style
    # path slashes.  If you switch this to use os.path.join, you'll get an error
    # like:
    #
    #   Syntax error in cmake code when parsing string
    #
    #     C:/Jenkins/workspace/pytorch-builds/pytorch-win-ws2016-cuda9-cudnn7-py3-build/build/aten/src/ATen\core/TensorMethods.h
    #
    #   Invalid character escape '\c'.
    core_install_dir = f'{options.install_dir}/core'
    pathlib.Path(core_install_dir).mkdir(parents=True, exist_ok=True)

    def make_file_manager(install_dir: str) -> FileManager:
        return FileManager(install_dir=install_dir, template_dir=template_dir, dry_run=options.output_dependencies)

    core_fm = make_file_manager(core_install_dir)
    cpu_fm = make_file_manager(options.install_dir)
    cuda_fm = make_file_manager(options.install_dir)

    extra_cuda_headers = '''\
#include <c10/cuda/CUDAGuard.h>
#include <ATen/cuda/ATenCUDAGeneral.h>
#include <ATen/cuda/CUDADevice.h>
#include <ATen/cuda/CUDAContext.h>'''
    if options.rocm:
        extra_cuda_headers = '''\
#include <ATen/hip/impl/HIPGuardImplMasqueradingAsCUDA.h>
#include <ATen/hip/ATenHIPGeneral.h>
#include <ATen/hip/HIPDevice.h>
#include <ATen/hip/HIPContext.h>'''

    # NB: substrings in these dispatch keys matter, we do tests to see if
    # a key contains, e.g., CUDA to classify it as a CUDA backend
    dispatch_keys = [
        "CPU",
        "SparseCPU",
        "MkldnnCPU",
        "CUDA",
        "SparseCUDA",
        "QuantizedCPU",
        "QuantizedCUDA",
        "Math",
        "DefaultBackend",
        # Meta is a magic key: it is automatically generated for structured
        # kernels
        "Meta",
    ]
    if options.backend_whitelist:
        dispatch_keys = [k for k in dispatch_keys if is_generic_dispatch_key(k) or k in options.backend_whitelist]

    for dispatch_key in dispatch_keys:
        cpp_template = 'RegisterDispatchKey.cpp'

        fm = cuda_fm if is_cuda_dispatch_key(dispatch_key) else cpu_fm

        fm.write_with_template(f'Register{dispatch_key}.cpp', cpp_template, lambda: {
            'extra_cuda_headers': extra_cuda_headers if is_cuda_dispatch_key(dispatch_key) else '',
            'legacy_th_headers':
                '#include <ATen/LegacyTHFunctionsCPU.h>' if dispatch_key == "CPU" else
                '#include <ATen/LegacyTHFunctionsCUDA.h>' if dispatch_key == "CUDA" else
                '',
            'DispatchKey': dispatch_key,
            'dispatch_definitions': list(concatMap(
                RegisterDispatchKey(dispatch_key, Target.DEFINITION, selector, rocm=options.rocm),
                grouped_native_functions
            )),
            'dispatch_registrations': list(concatMap(
                RegisterDispatchKey(dispatch_key, Target.REGISTRATION, selector, rocm=options.rocm),
                grouped_native_functions
            )),
        })
        del fm

    # BackendSelect is generated specially
    cpu_fm.write('RegisterBackendSelect.cpp', lambda: {
        'backend_select_method_definitions':
            list(mapMaybe(ComputeBackendSelect(Target.DEFINITION), native_functions)),
        'backend_select_function_registrations':
            list(mapMaybe(ComputeBackendSelect(Target.REGISTRATION), native_functions)),
    })

    cpu_fm.write('MetaFunctions.h', lambda: {
        'declarations': list(map(compute_meta_function_declaration, structured_native_functions)),
    })

    schema_selector = selector
    if options.force_schema_registration:
        schema_selector = SelectiveBuilder.get_nop_selector()
    cpu_fm.write('RegisterSchema.cpp', lambda: {
        'schema_registrations': list(mapMaybe(RegisterSchema(schema_selector), native_functions)),
    })

    cpu_fm.write('Functions.h', lambda: {
        'function_declarations': list(mapMaybe(ComputeFunction(Target.DECLARATION), native_functions)),
    })
    cpu_fm.write('Functions.cpp', lambda: {
        'function_definitions': list(mapMaybe(ComputeFunction(Target.DEFINITION), native_functions)),
    })
    core_fm.write('TensorBody.h', lambda: {
        'tensor_method_declarations': list(mapMaybe(ComputeTensorMethod(Target.DECLARATION), native_functions)),
    })
    core_fm.write('TensorMethods.cpp', lambda: {
        'tensor_method_definitions': list(mapMaybe(ComputeTensorMethod(Target.DEFINITION), native_functions)),
    })
    core_fm.write('ATenOpList.cpp', lambda: {
        'aten_ops': list(mapMaybe(compute_aten_op, native_functions)),
    })
    cpu_fm.write('NativeFunctions.h', lambda: {
        'native_function_declarations': list(concatMap(compute_native_function_declaration, grouped_native_functions)),
    })

    cpu_fm.write('Declarations.yaml', lambda: format_yaml([compute_declaration_yaml(f) for f in native_functions]))
    cpu_fm.write('RegistrationDeclarations.h', lambda: {
        'registration_declarations': [compute_registration_declarations(f) for f in native_functions],
    })

    if options.output_dependencies:
        cpu_fm.write_outputs(options.output_dependencies)
        core_fm.write_outputs(f"{options.output_dependencies}-core")
        cuda_fm.write_outputs(f"{options.output_dependencies}-cuda")

if __name__ == '__main__':
    main()<|MERGE_RESOLUTION|>--- conflicted
+++ resolved
@@ -468,11 +468,7 @@
                 return f'm.impl("{f.func.name}", {payload});'
             else:
                 assert_never(self.target)
-<<<<<<< HEAD
-=======
                 # Silence mypy's "Missing return statement" error
->>>>>>> f88477e6
-                return None
 
         return list(mapMaybe(gen_one, g.functions()))
 
