from tools.codegen.model import (Argument, FunctionSchema, NativeFunction,
                                 BackendIndex, NativeFunctionsGroup,
                                 SelfArgument, TensorOptionsArguments, BaseTy, ScalarType)
from dataclasses import dataclass
from typing import Optional, Union, Sequence, TypeVar, List, Set, Dict
from enum import Enum

_T = TypeVar('_T')

# An ArgName is just the str name of the argument in schema;
# but in some special circumstances, we may add a little extra
# context.  The Enum SpecialArgName covers all of these cases;
# grep for their construction sites to see when they can occr.

SpecialArgName = Enum('SpecialArgName', (
    'possibly_redundant_memory_format',
))
ArgName = Union[str, SpecialArgName]

# This class shouldn't be created directly; instead, use/create one of the singletons below.
@dataclass(frozen=True)
class BaseCppType:
    ns: Optional[str]
    name: str

    def __str__(self) -> str:
        if self.ns is None or self.ns == '':
            return self.name
        return f"{self.ns}::{self.name}"

# The set of all non-templated, valid, fully-qualified names of C++ types that are used in the codegen.
# Templated types get their own dataclass, mainly to make namespace parsing easier.
byteT = BaseCppType('', 'uint8_t')
charT = BaseCppType('', 'int8_t')
shortT = BaseCppType('', 'int16_t')
# It would be more symmetric for this to be called intT, but it easy to mix
# this up with JIT int (which is int64_t in C++), so we intentionally don't
# define intT to make it obvious when you've stuffed it up
int32T = BaseCppType('', 'int32_t')
longT = BaseCppType('', 'int64_t')
halfT = BaseCppType('at', 'Half')
doubleT = BaseCppType('', 'double')
floatT = BaseCppType('', 'float')
complexHalfT = BaseCppType('c10', 'complex<c10::Half>')  # stuffing template param here is an abuse
complexFloatT = BaseCppType('c10', 'complex<float>')
complexDoubleT = BaseCppType('c10', 'complex<double>')
boolT = BaseCppType('', 'bool')
bfloat16T = BaseCppType('at', 'BFloat16')
voidT = BaseCppType('', 'void')
stringT = BaseCppType('c10', 'string_view')
generatorT = BaseCppType('at', 'Generator')
scalarTypeT = BaseCppType('at', 'ScalarType')
tensorT = BaseCppType('at', 'Tensor')
optionalTensorRefT = BaseCppType('at', 'OptionalTensorRef')
tensorListT = BaseCppType('at', 'TensorList')
dimnameT = BaseCppType('at', 'Dimname')
dimnameListT = BaseCppType('at', 'DimnameList')
layoutT = BaseCppType('at', 'Layout')
deviceT = BaseCppType('at', 'Device')
scalarT = BaseCppType('at', 'Scalar')
optionalScalarRefT = BaseCppType('at', 'OptionalScalarRef')
memoryFormatT = BaseCppType('at', 'MemoryFormat')
qschemeT = BaseCppType('at', 'QScheme')
storageT = BaseCppType('at', 'Storage')
streamT = BaseCppType('at', 'Stream')
intArrayRefT = BaseCppType('at', 'IntArrayRef')
tensorOptionsT = BaseCppType('at', 'TensorOptions')
typeAndSizeT = BaseCppType('torch::autograd::generated', 'TypeAndSize')
tensorGeometryT = BaseCppType('at', 'TensorGeometry')

# Types representing template parameters.  Technically, we probably shouldn't
# represent them this way in codegen, but it was pretty convenient.
scalar_t = BaseCppType('', 'scalar_t')
opmath_t = BaseCppType('', 'opmath_t')

ScalarTypeToCppMapping: Dict[ScalarType, BaseCppType] = {
    ScalarType.Byte: byteT,
    ScalarType.Char: charT,
    ScalarType.Short: shortT,
    ScalarType.Int: int32T,
    ScalarType.Long: longT,
    ScalarType.Half: halfT,
    ScalarType.Float: floatT,
    ScalarType.Double: doubleT,
    ScalarType.ComplexHalf: complexHalfT,
    ScalarType.ComplexFloat: complexFloatT,
    ScalarType.ComplexDouble: complexDoubleT,
    ScalarType.Bool: boolT,
    ScalarType.BFloat16: bfloat16T,
}

BaseTypeToCppMapping: Dict[BaseTy, BaseCppType] = {
    BaseTy.int: longT,
    BaseTy.float: doubleT,
    BaseTy.bool: boolT,
    BaseTy.str: stringT,
    BaseTy.Generator: generatorT,
    BaseTy.ScalarType: scalarTypeT,
    BaseTy.Tensor: tensorT,
    BaseTy.Dimname: dimnameT,
    BaseTy.Layout: layoutT,
    BaseTy.Device: deviceT,
    BaseTy.Scalar: scalarT,
    BaseTy.MemoryFormat: memoryFormatT,
    BaseTy.QScheme: qschemeT,
    BaseTy.Storage: storageT,
    BaseTy.Stream: streamT,
}

# CTypes encode C++ type structure as needed for translation.

@dataclass(frozen=True)
class BaseCType:
    type: BaseCppType

    def cpp_type(self, *, strip_ref: bool = False) -> str:
        return str(self.type)

    # For BC reasons, we don't want to introduce at:: namespaces to RegistrationDeclarations.yaml
    # TODO: Kill this when we eventually remove it!
    def cpp_type_registration_declarations(self) -> str:
        return str(self.type).replace('at::', '')

    def remove_const_ref(self) -> 'CType':
        return self

@dataclass(frozen=True)
class ConstRefCType:
    elem: 'CType'

    def cpp_type(self, *, strip_ref: bool = False) -> str:
        if strip_ref:
            return self.elem.cpp_type(strip_ref=strip_ref)
        return f'const {self.elem.cpp_type()} &'

    def cpp_type_registration_declarations(self) -> str:
        return f'const {self.elem.cpp_type_registration_declarations()} &'

    def remove_const_ref(self) -> 'CType':
        return self.elem.remove_const_ref()

@dataclass(frozen=True)
class MutRefCType:
    elem: 'CType'

    def cpp_type(self, *, strip_ref: bool = False) -> str:
        if strip_ref:
            return self.elem.cpp_type(strip_ref=strip_ref)
        return f'{self.elem.cpp_type()} &'

    def cpp_type_registration_declarations(self) -> str:
        return f'{self.elem.cpp_type_registration_declarations()} &'

    def remove_const_ref(self) -> 'CType':
        return self.elem.remove_const_ref()

@dataclass(frozen=True)
class OptionalCType:
    elem: 'CType'

    def cpp_type(self, *, strip_ref: bool = False) -> str:
        # Do not pass `strip_ref` recursively.
        return f'c10::optional<{self.elem.cpp_type()}>'

    def cpp_type_registration_declarations(self) -> str:
        return f'c10::optional<{self.elem.cpp_type_registration_declarations()}>'

    def remove_const_ref(self) -> 'CType':
        return OptionalCType(self.elem.remove_const_ref())

@dataclass(frozen=True)
class ListCType:
    elem: 'CType'

    def cpp_type(self, *, strip_ref: bool = False) -> str:
        # Do not pass `strip_ref` recursively.
        return f'c10::List<{self.elem.cpp_type()}>'

    def cpp_type_registration_declarations(self) -> str:
        return f'c10::List<{self.elem.cpp_type_registration_declarations()}>'

    def remove_const_ref(self) -> 'CType':
        return ListCType(self.elem.remove_const_ref())

@dataclass(frozen=True)
class ArrayRefCType:
    elem: 'CType'

    def cpp_type(self, *, strip_ref: bool = False) -> str:
        # Do not pass `strip_ref` recursively.
        return f'at::ArrayRef<{self.elem.cpp_type()}>'

    def cpp_type_registration_declarations(self) -> str:
        return f'ArrayRef<{self.elem.cpp_type_registration_declarations()}>'

    def remove_const_ref(self) -> 'CType':
        return ArrayRefCType(self.elem.remove_const_ref())

@dataclass(frozen=True)
class VectorCType:
    elem: 'CType'

    def cpp_type(self, *, strip_ref: bool = False) -> str:
        # Do not pass `strip_ref` recursively.
        return f'::std::vector<{self.elem.cpp_type()}>'

    def cpp_type_registration_declarations(self) -> str:
        return f'::std::vector<{self.elem.cpp_type_registration_declarations()}>'

    def remove_const_ref(self) -> 'CType':
        return VectorCType(self.elem.remove_const_ref())

@dataclass(frozen=True)
class ArrayCType:
    elem: 'CType'
    size: int

    def cpp_type(self, *, strip_ref: bool = False) -> str:
        # Do not pass `strip_ref` recursively.
        return f'::std::array<{self.elem.cpp_type()},{self.size}>'

    def cpp_type_registration_declarations(self) -> str:
        return f'::std::array<{self.elem.cpp_type_registration_declarations()},{self.size}>'

    def remove_const_ref(self) -> 'CType':
        return ArrayCType(self.elem.remove_const_ref(), self.size)

@dataclass(frozen=True)
class TupleCType:
    elems: List['CType']

    def cpp_type(self, *, strip_ref: bool = False) -> str:
        # Do not pass `strip_ref` recursively.
        return f'::std::tuple<{",".join([e.cpp_type() for e in self.elems])}>'

    def cpp_type_registration_declarations(self) -> str:
        return f'::std::tuple<{",".join([e.cpp_type_registration_declarations() for e in self.elems])}>'

    def remove_const_ref(self) -> 'CType':
        return TupleCType([e.remove_const_ref() for e in self.elems])

@dataclass(frozen=True)
class VectorizedCType:
    # Limited set of allowed specializations
    elem: BaseCType

    def cpp_type(self, *, strip_ref: bool = False) -> str:
        return f'at::vec::Vectorized<{self.elem.cpp_type()}>'

    def cpp_type_registration_declarations(self) -> str:
        raise NotImplementedError

    def remove_const_ref(self) -> 'CType':
        return self

CType = Union[
    BaseCType,
    OptionalCType,
    ConstRefCType,
    MutRefCType,
    ListCType,
    ArrayRefCType,
    ArrayCType,
    VectorCType,
    TupleCType,
    VectorizedCType
]

# A NamedCType is short for Named C++ semantic type.  A NamedCType represents a C++ type, plus
# semantic information about what it represents.  For example, consider the
# argument "bool pin_memory"; its normal C++ type is "bool", but its C++
# semantic type also keeps track that this represents a "pin_memory"; you can't
# just use a random other boolean in a context where you need a "pin_memory"!
#

@dataclass(frozen=True)
class NamedCType:
    name: ArgName
    type: CType

    def cpp_type(self, *, strip_ref: bool = False) -> str:
        return self.type.cpp_type(strip_ref=strip_ref)

    # For BC reasons, we don't want to introduce at:: namespaces to RegistrationDeclarations.yaml
    # TODO: Kill this when we eventually remove it!
    def cpp_type_registration_declarations(self) -> str:
        return self.type.cpp_type_registration_declarations()

    def remove_const_ref(self) -> 'NamedCType':
        return NamedCType(self.name, self.type.remove_const_ref())

    def with_name(self, name: str) -> 'NamedCType':
        return NamedCType(name, self.type)

# A binding represents any C++ binding site for a formal parameter.
# We don't distinguish between binding sites for different APIs;
# instead, all of the important distinctions are encoded in CType,
# which you can use to figure out if a given Binding is appropriate
# for use in another context.  (See tools.codegen.api.translate)

@dataclass(frozen=True)
class Binding:
    name: str
    nctype: NamedCType
    argument: Union[Argument, TensorOptionsArguments, SelfArgument]
    # TODO: maybe don't represent default here
    default: Optional[str] = None

    def rename(self, name: str) -> 'Binding':
        return Binding(
            name=name,
            nctype=self.nctype,
            argument=self.argument,
            default=self.default,
        )

    @property
    def type(self) -> str:
        return self.nctype.cpp_type()

    def no_default(self) -> 'Binding':
        return Binding(
            name=self.name,
            nctype=self.nctype,
            default=None,
            argument=self.argument,
        )

    def decl(self, *, func_ptr_cast: bool = False) -> str:
        mb_default = ""
        if self.default is not None:
            mb_default = f"={self.default}"

        # casting only needs to know the type
        if func_ptr_cast:
            return f"{self.type}"
        else:
            return f"{self.type} {self.name}{mb_default}"

    # For BC reasons, we don't want to introduce at:: namespaces to RegistrationDeclarations.yaml
    # TODO: Kill this when we eventually remove it!
    def decl_registration_declarations(self) -> str:
        type_s = self.nctype.cpp_type_registration_declarations()
        mb_default = ""
        if self.default is not None:
            mb_default = f"={self.default}"
        return f"{type_s} {self.name}{mb_default}"

    def defn(self) -> str:
        return f"{self.type} {self.name}"

    def with_name(self, name: str) -> 'Binding':
        return Binding(
            name=name,
            nctype=self.nctype,
            argument=self.argument,
            default=self.default
        )

# An Expr is a C++ expression.  It has a C++ string representing its syntax,
# as well as a CType saying what it provides.

@dataclass(frozen=True)
class Expr:
    expr: str
    type: NamedCType

# A CppSignature represents a single overload in the C++ API.  For
# any given function schema, there may be multiple CppSignatures
# corresponding to it, based on how we desugar to C++.  See also
# CppSignatureGroup.
@dataclass(frozen=True)
class CppSignature:
    # The schema this signature is derived from
    func: FunctionSchema

    # Is this a C++ signature for a method, i.e. Tensor::my_op(...)?
    method: bool

    # Is this a faithful C++ signature (i.e. following the JIT schema) or a convenience API
    # (i.e. with a potential TensorOptions argument and out arguments in the front)
    faithful: bool

    # The set of C++ arguments which should not have defaults applied to them
    cpp_no_default_args: Set[str]

    # Is this a fallback C++ binding?  Fallback bindings are enabled by
    # manual_cpp_binding: True and are alternate, non-public API that
    # lets manual C++ binding implementors access the binding that would
    # have been automatically generated
    fallback_binding: bool = False

    # Return the unpacked argument structure of this signature,
    # discarding information about which arguments are semantically
    # related to each other.
    def arguments(self) -> Sequence[Binding]:
        return cpp.arguments(
            self.func.arguments, faithful=self.faithful,
            method=self.method, cpp_no_default_args=self.cpp_no_default_args)

    def name(self) -> str:
        n = cpp.name(self.func, faithful_name_for_out_overloads=self.faithful)
        if self.fallback_binding:
            n = f"__dispatch_{n}"
        return n

    # Render the C++ declaration for this signature
    def decl(self, *, name: Optional[str] = None, prefix: str = "", is_redispatching_fn: bool = False) -> str:
        returns_type = cpp.returns_type(self.func.returns).cpp_type()
        cpp_args = [a.decl() for a in self.arguments()]
        if is_redispatching_fn:
            cpp_args = ['c10::DispatchKeySet dispatchKeySet'] + cpp_args
        cpp_args_str = ', '.join(cpp_args)
        if name is None:
            name = prefix + self.name()
        return f"{returns_type} {name}({cpp_args_str})"

    # Render the C++ definition for this signature, not including
    # the body (with curly braces)
    def defn(self, *, name: Optional[str] = None, prefix: str = "", is_redispatching_fn: bool = False) -> str:
        returns_type = cpp.returns_type(self.func.returns).cpp_type()
        cpp_args = [a.defn() for a in self.arguments()]
        if is_redispatching_fn:
            cpp_args = ['c10::DispatchKeySet dispatchKeySet'] + cpp_args
        cpp_args_str = ', '.join(cpp_args)
        if name is None:
            name = prefix + self.name()
        return f"{returns_type} {name}({cpp_args_str})"

    def ptr_type(self) -> str:
        args_types_str = ', '.join(a.type for a in self.arguments())
        return f'{cpp.returns_type(self.func.returns).cpp_type()} (*)({args_types_str})'

    # Return the C++ function type, e.g., something like int(bool)
    def type(self) -> str:
        args_types_str = ', '.join(a.type for a in self.arguments())
        return f'{cpp.returns_type(self.func.returns).cpp_type()} ({args_types_str})'


# Represents group of all CppSignatures associated with a
# FunctionSchema.  Right now, that's the regular, user-visible
# signature, as well as a "faithful" signature which doesn't
# have grouping.
@dataclass(frozen=True)
class CppSignatureGroup:
    func: FunctionSchema
    signature: CppSignature
    faithful_signature: Optional[CppSignature]

    def most_faithful_signature(self) -> CppSignature:
        if self.faithful_signature:
            return self.faithful_signature
        else:
            return self.signature

    @staticmethod
    def from_native_function(f: NativeFunction, *, method: bool, fallback_binding: bool = False) -> 'CppSignatureGroup':
        func = f.func
        faithful_signature: Optional[CppSignature]
        if func.arguments.tensor_options is not None or len(func.arguments.out) > 0:
            faithful_signature = CppSignature(
                func=func,
                faithful=True,
                method=method,
                fallback_binding=fallback_binding,
                cpp_no_default_args=f.cpp_no_default_args
            )
        else:
            faithful_signature = None
        signature = CppSignature(
            func=func,
            faithful=False,
            method=method,
            fallback_binding=fallback_binding,
            cpp_no_default_args=f.cpp_no_default_args
        )
        return CppSignatureGroup(
            func=func,
            signature=signature,
            faithful_signature=faithful_signature,
        )

@dataclass(frozen=True)
class DispatcherSignature:
    # The schema this signature is derived from
    func: FunctionSchema

    # Allows you to prepend an arbitrary prefix to the signature name.
    # This is useful for parts of the codegen that generate wrappers around kernels,
    # and need to avoid naming collisions.
    prefix: str = ""

    def arguments(self) -> List[Binding]:
        return dispatcher.arguments(self.func)

    def name(self) -> str:
        return self.prefix + dispatcher.name(self.func)

    def decl(self, name: Optional[str] = None) -> str:
        args_str = ', '.join(a.decl() for a in self.arguments())
        if name is None:
            name = self.name()
        return f"{self.returns_type().cpp_type()} {name}({args_str})"

    def defn(self, name: Optional[str] = None, *, is_redispatching_fn: bool = False) -> str:
        args = [a.defn() for a in self.arguments()]
        if is_redispatching_fn:
            args = ['c10::DispatchKeySet dispatchKeySet'] + args
        args_str = ', '.join(args)
        if name is None:
            name = self.name()
        return f"{self.returns_type().cpp_type()} {name}({args_str})"

    def exprs(self) -> List[Expr]:
        return [Expr(a.name, a.nctype) for a in self.arguments()]

    def returns_type(self) -> CType:
        return dispatcher.returns_type(self.func.returns)

    def ptr_type(self) -> str:
        dispatcher_args_types_str = ', '.join(a.type for a in self.arguments())
        return f'{self.returns_type().cpp_type()} (*)({dispatcher_args_types_str})'

    # Return the C++ function type, e.g., something like int(bool)
    def type(self) -> str:
        dispatcher_args_types_str = ', '.join(a.type for a in self.arguments())
        return f'{self.returns_type().cpp_type()} ({dispatcher_args_types_str})'

    @staticmethod
    def from_schema(func: FunctionSchema, *, prefix: str = '') -> 'DispatcherSignature':
        return DispatcherSignature(func, prefix)

@dataclass(frozen=True)
class NativeSignature:
    # The schema this signature is derived from
    func: FunctionSchema

    prefix: str = ""

    def name(self) -> str:
        return self.prefix + native.name(self.func)

    def decl(self, name: Optional[str] = None) -> str:
        args_str = ', '.join(a.decl() for a in self.arguments())
        if name is None:
            name = self.name()
        return f"{native.returns_type(self.func.returns).cpp_type()} {name}({args_str})"

    def defn(self, name: Optional[str] = None) -> str:
        args_str = ', '.join(a.defn() for a in self.arguments())
        if name is None:
            name = self.name()
        return f"{native.returns_type(self.func.returns).cpp_type()} {name}({args_str})"

    def ptr_type(self) -> str:
        # don't include defaults in type signature!
        args_str = ', '.join(a.defn() for a in self.arguments())
        return f'{native.returns_type(self.func.returns).cpp_type()} (*)({args_str})'

    def arguments(self) -> List[Binding]:
        return native.arguments(self.func)

    def returns_type(self) -> CType:
        return native.returns_type(self.func.returns)

    def dispatcher_exprs(self) -> List[Expr]:
        return translate.translate(self.arguments(), dispatcher.arguments(self.func), method=False)

@dataclass(frozen=True)
class ViewInverseSignature:
    # The NativeFunction this signature is derived from
    f: NativeFunction

    def name(self) -> str:
        return functionalization.name(self.f, functional_op=self.f, is_reverse=True, include_namespace=False)

    def decl(self) -> str:
        return_type = functionalization.returns_type(self.f.func)
        decls = [a.decl() for a in functionalization.inner_arguments(self.f.func, is_reverse=True)]
        return f"static {return_type.cpp_type()} {self.name()}({', '.join(decls)});"

    @staticmethod
    def from_func(f: NativeFunction) -> 'ViewInverseSignature':
        # Some assertions: lambdas are only used for view ops
        assert f.is_view_op
        assert not f.func.name.name.inplace  # only functional view ops need an inverse (e.g. not transpose_())
        return ViewInverseSignature(f)

@dataclass(frozen=True)
class FunctionalizationLambda:
    # The NativeFunction this signature is derived from
    f: NativeFunction

    # The corresponding out-of-place variant of the above NativeFunction
    # This only really matters for inplace-view ops.
    # e.g. transpose_() -> transpose().
    functional_op: NativeFunction

    # are we generating the forward lambda or the reverse lambda?
    is_reverse: bool

    def captures(self) -> List[Expr]:
        # The lambda lives inside of a kernel following the dispatcher API, so its outer context is the dispatcher arguments
        outer_ctx = dispatcher.arguments(self.f.func)
        capture_bindings = functionalization.capture_arguments(self.f.func, is_reverse=self.is_reverse)
        # allow_expensive_conversions is set because we want to convert
        # some reference types (IntArrayRef) to value types (vector<int64_t>).
        capture_exprs = translate.translate(outer_ctx, capture_bindings, method=False, allow_expensive_conversions=True)
        return capture_exprs

    def decl(self) -> str:
        return_type = functionalization.returns_type(self.f.func)
        capture_str = ', '.join(f'{val.type.name} = {val.expr}' for val in self.captures())
        decls = [a.decl() for a in functionalization.outer_arguments(is_reverse=self.is_reverse)]
        return f"[{capture_str}]({', '.join(decls)}) -> {return_type.cpp_type()}"

    def inner_call(self) -> str:
        inner_call_name = functionalization.name(
            self.f, functional_op=self.functional_op, is_reverse=self.is_reverse, include_namespace=True)

        arg_ctx = functionalization.outer_arguments(is_reverse=self.is_reverse)
        capture_ctx = functionalization.capture_arguments(self.f.func, is_reverse=self.is_reverse)
        full_ctx = arg_ctx + capture_ctx

        call_bindings = functionalization.inner_arguments(self.f.func, is_reverse=self.is_reverse)
        maybe_index = functionalization.inner_call_index(self.f.func)
        call_exprs = [e.expr for e in translate.translate(full_ctx, call_bindings, method=False)]
        if not self.is_reverse and maybe_index is not None:
            return f'{inner_call_name}({", ".join(call_exprs)})[{maybe_index.name}];'
        else:
            return f'{inner_call_name}({", ".join(call_exprs)});'

    @staticmethod
    def from_func(f: NativeFunction, *, functional_op: NativeFunction, is_reverse: bool) -> 'FunctionalizationLambda':
        # Some assertions: lambdas are only used for view ops
        assert f.is_view_op
        assert functional_op.is_view_op
        # functional_op corresponds to the functional-variant of f, and is only actually used if f itself is an inplace_view op.
        assert f.func.signature() == functional_op.func.signature()
        return FunctionalizationLambda(f, functional_op, is_reverse)


@dataclass(frozen=True)
class StructuredImplSignature:
    g: NativeFunctionsGroup
    name: str

    def defn(self, name: Optional[str] = None) -> str:
        args_str = ', '.join(a.defn() for a in self.arguments())
        return f"TORCH_IMPL_FUNC({self.name})({args_str})"

    def arguments(self) -> List[Binding]:
        return structured.impl_arguments(self.g)


# Helper functions

def kernel_signature(
        f: NativeFunction, backend_index: BackendIndex, *, prefix: str = '') -> Union['NativeSignature', 'DispatcherSignature']:
    # Note [External Backends Follow Dispatcher API]
    # Kernel signatures for in-tree backends follow the "native" API,
    # while kernels for out-of-tree backends follow the dispatcher API.
    # See the comments in `native.py` for details, but historically there have been
    # some small differences in schema convention between them and the Dispatcher API.
    # Any differences that require translating between the two will results in a runtime cost,
    # so we'd like to keep the differences as small as possible.
    # With external backends, we'd like to enforce that they write their kernels with schemas
    # that match the Dispatcher API directly, if they can.
    if backend_index.external:
        return DispatcherSignature.from_schema(f.func, prefix=prefix)
    else:
        return NativeSignature(f.func, prefix)

# Functions only, no types
<<<<<<< HEAD
from tools.codegen.api import cpp, dispatcher, native, translate, structured
=======
from tools.codegen.api import cpp, dispatcher, native, translate, functionalization
>>>>>>> e6698150
<|MERGE_RESOLUTION|>--- conflicted
+++ resolved
@@ -672,8 +672,4 @@
         return NativeSignature(f.func, prefix)
 
 # Functions only, no types
-<<<<<<< HEAD
-from tools.codegen.api import cpp, dispatcher, native, translate, structured
-=======
-from tools.codegen.api import cpp, dispatcher, native, translate, functionalization
->>>>>>> e6698150
+from tools.codegen.api import cpp, dispatcher, native, translate, functionalization, structured