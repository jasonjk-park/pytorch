#pragma once

#include <algorithm>
#include <cmath>
#include <cstdint>
<<<<<<< HEAD
=======
#include <utility>
>>>>>>> 152ac343

namespace at { namespace native {

namespace detail {

  enum class GridSamplerInterpolation {Bilinear, Nearest, Bicubic};
  enum class GridSamplerPadding {Zeros, Border, Reflection};

}  // namespace detail

using detail::GridSamplerInterpolation;
using detail::GridSamplerPadding;

// Unnormalizes a coordinate from the -1 to +1 scale to its pixel index value,
// where we view each pixel as an area between (idx - 0.5) and (idx + 0.5).
// if align_corners: -1 and +1 get sent to the centers of the corner pixels
//     -1 --> 0
//     +1 --> (size - 1)
//     scale_factor = (size - 1) / 2
// if not align_corners: -1 and +1 get sent to the image edges
//     -1 --> -0.5
//     +1 --> (size - 1) + 0.5 == size - 0.5
//     scale_factor = size / 2
template <typename scalar_t>
static inline scalar_t grid_sampler_unnormalize(scalar_t coord, int64_t size,
                                                bool align_corners) {
  if (align_corners) {
    // unnormalize coord from [-1, 1] to [0, size - 1]
    return ((coord + 1) / 2) * (size - 1);
  } else {
    // unnormalize coord from [-1, 1] to [-0.5, size - 0.5]
    return ((coord + 1) * size - 1) / 2;
  }
}

// grid_sampler_unnormalize_set_grad works the same as grid_sampler_unnormalize
// except that it also returns the `d output / d input` via pointer argument
// `grad_in`.
// This is useful in the backward pass of grid_sampler.
template <typename scalar_t>
static inline scalar_t grid_sampler_unnormalize_set_grad(scalar_t coord, int64_t size,
                                                         bool align_corners, scalar_t *grad_in) {
  if (align_corners) {
    // unnormalize coord from [-1, 1] to [0, size - 1]
    *grad_in = static_cast<scalar_t>(size - 1) / 2;
    return ((coord + 1) / 2) * (size - 1);
  } else {
    // unnormalize coord from [-1, 1] to [-0.5, size - 0.5]
    *grad_in = static_cast<scalar_t>(size) / 2;
    return ((coord + 1) * size - 1) / 2;
  }
}

// Clips coordinates to between 0 and clip_limit - 1
template<typename scalar_t>
static inline scalar_t clip_coordinates(scalar_t in, int64_t clip_limit) {
  return std::min(static_cast<scalar_t>(clip_limit - 1), std::max(in, static_cast<scalar_t>(0)));
}

// clip_coordinates_set_grad works similarly to clip_coordinates except that
// it also returns the `d output / d input` via pointer argument `grad_in`.
// This is useful in the backward pass of grid_sampler.
template<typename scalar_t>
static inline scalar_t clip_coordinates_set_grad(scalar_t in, int64_t clip_limit,
                                                 scalar_t *grad_in) {
  // Note that it is important for the gradient calculation that borders
  // are considered out of bounds.
  if (in <= static_cast<scalar_t>(0)) {
    *grad_in = static_cast<scalar_t>(0);
    return static_cast<scalar_t>(0);
  } else {
    scalar_t max = static_cast<scalar_t>(clip_limit - 1);
    if (in >= max) {
      *grad_in = static_cast<scalar_t>(0);
      return max;
    } else {
      *grad_in = static_cast<scalar_t>(1);
      return in;
    }
  }
}

// Reflects coordinates until they fall between low and high (inclusive).
// The bounds are passed as twice their value so that half-integer values
// can be represented as ints.
template<typename scalar_t>
static inline scalar_t reflect_coordinates(scalar_t in, int64_t twice_low,
                                           int64_t twice_high) {
  if (twice_low == twice_high) {
    return static_cast<scalar_t>(0);
  }
  scalar_t min = static_cast<scalar_t>(twice_low) / 2;
  scalar_t span = static_cast<scalar_t>(twice_high - twice_low) / 2;
  in = std::fabs(in - min);
  // `fmod` returns same sign as `in`, which is positive after the `fabs` above.
  scalar_t extra = std::fmod(in, span);
  int flips = static_cast<int>(std::floor(in / span));
  if (flips % 2 == 0) {
    return extra + min;
  } else {
    return span - extra + min;
  }
}

// reflect_coordinates_set_grad works similarly to reflect_coordinates except
// that it also returns the `d output / d input` via pointer argument
// `grad_in`.
// This is useful in the backward pass of grid_sampler.
template<typename scalar_t>
static inline scalar_t reflect_coordinates_set_grad(scalar_t in, int64_t twice_low,
                                                    int64_t twice_high, scalar_t *grad_in) {
  if (twice_low == twice_high) {
    *grad_in = static_cast<scalar_t>(0);
    return static_cast<scalar_t>(0);
  }
  int grad_in_mult_;
  scalar_t min = static_cast<scalar_t>(twice_low) / 2;
  scalar_t span = static_cast<scalar_t>(twice_high - twice_low) / 2;
  in = in - min;
  if (in < static_cast<scalar_t>(0)) {
    grad_in_mult_ = -1;
    in = -in;
  } else {
    grad_in_mult_ = 1;
  }
  // `fmod` returns same sign as `in`, which is positive after the `if` above.
  scalar_t extra = std::fmod(in, span);
  int flips = static_cast<int>(std::floor(in / span));
  if (flips % 2 == 0) {
    *grad_in = static_cast<scalar_t>(grad_in_mult_);
    return extra + min;
  } else {
    *grad_in = static_cast<scalar_t>(-grad_in_mult_);
    return span - extra + min;
  }
}

// Mapping the out-of-boundary points back into boundary
// This would only affect padding_mode=border or reflection
template<typename scalar_t>
static inline scalar_t compute_coordinates(scalar_t coord, int64_t size,
                                           GridSamplerPadding padding_mode,
                                           bool align_corners) {
  if (padding_mode == GridSamplerPadding::Border) {
    // clip coordinates to image borders
    coord = clip_coordinates(coord, size);
  } else if (padding_mode == GridSamplerPadding::Reflection) {
    // reflect coordinates by image borders
    if (align_corners) {
      coord = reflect_coordinates(coord, 0, 2*(size - 1));
    } else {
      coord = reflect_coordinates(coord, -1, 2*size - 1);
    }
    // clip coordinates to image borders
    coord = clip_coordinates(coord, size);
  }
  return coord;
}

// Computes the pixel source index value for a grid coordinate
template <typename scalar_t>
static inline scalar_t grid_sampler_compute_source_index(
    scalar_t coord,
    int64_t size,
    GridSamplerPadding padding_mode,
    bool align_corners) {
  coord = grid_sampler_unnormalize(coord, size, align_corners);
  coord = compute_coordinates(coord, size, padding_mode, align_corners);
  return coord;
}

// grid_sampler_compute_source_index_set_grad works similarly to
// grid_sampler_compute_source_index except that it also returns the
// `d output / d input` via pointer argument `grad_in`.
// This is useful in the backward pass of grid_sampler.
template <typename scalar_t>
static inline scalar_t grid_sampler_compute_source_index_set_grad(
    scalar_t coord,
    int64_t size,
    GridSamplerPadding padding_mode,
    bool align_corners,
    scalar_t *grad_in) {
  scalar_t grad_clip, grad_refl;
  coord = grid_sampler_unnormalize_set_grad(coord, size, align_corners, grad_in);
  if (padding_mode == GridSamplerPadding::Border) {
    // clip coordinates to image borders
    coord = clip_coordinates_set_grad(coord, size, &grad_clip);
    *grad_in = (*grad_in) * grad_clip;
  } else if (padding_mode == GridSamplerPadding::Reflection) {
    // reflect coordinates by image borders
    if (align_corners) {
      coord = reflect_coordinates_set_grad(coord, 0, 2*(size - 1), &grad_refl);
    } else {
      coord = reflect_coordinates_set_grad(coord, -1, 2*size - 1, &grad_refl);
    }
    // clip coordinates to image borders
    coord = clip_coordinates_set_grad(coord, size, &grad_clip);
    *grad_in = (*grad_in) * grad_refl * grad_clip;
  }
  return coord;
}

static inline bool within_bounds_2d(int64_t h, int64_t w, int64_t H, int64_t W) {
  return h >= 0 && h < H && w >= 0 && w < W;
}

static inline bool within_bounds_3d(int64_t d, int64_t h, int64_t w, int64_t D, int64_t H, int64_t W) {
  return d >= 0 && d < D && h >= 0 && h < H && w >= 0 && w < W;
}

template<typename scalar_t>
static inline scalar_t get_value_bounded(
    scalar_t* data,
    scalar_t x,
    scalar_t y,
    int64_t W,
    int64_t H,
    int64_t sW,
    int64_t sH,
    GridSamplerPadding padding_mode,
    bool align_corners) {

  x = compute_coordinates(x, W, padding_mode, align_corners);
  y = compute_coordinates(y, H, padding_mode, align_corners);

  int64_t ix = static_cast<int64_t>(x);
  int64_t iy = static_cast<int64_t>(y);

  if (within_bounds_2d(iy, ix, H, W)) {
    return data[iy * sH + ix * sW];
  }
  return static_cast<scalar_t>(0);
}

template<typename scalar_t>
static inline void safe_add_2d(scalar_t *data, int64_t h, int64_t w,
                               int64_t sH, int64_t sW, int64_t H, int64_t W,
                               scalar_t delta) {
  if (within_bounds_2d(h, w, H, W)) {
    data[h * sH + w * sW] += delta;
  }
}

template<typename scalar_t>
static inline void safe_add_3d(scalar_t *data, int64_t d, int64_t h, int64_t w,
                               int64_t sD, int64_t sH, int64_t sW,
                               int64_t D, int64_t H, int64_t W,
                               scalar_t delta) {
  if (within_bounds_3d(d, h, w, D, H, W)) {
    data[d * sD + h * sH + w * sW] += delta;
  }
}

template<typename scalar_t>
static inline void add_value_bounded(
    scalar_t* data,
    scalar_t x,
    scalar_t y,
    int64_t W,
    int64_t H,
    int64_t sW,
    int64_t sH,
    scalar_t delta,
    GridSamplerPadding padding_mode,
    bool align_corners) {

  x = compute_coordinates(x, W, padding_mode, align_corners);
  y = compute_coordinates(y, H, padding_mode, align_corners);

  int64_t ix = static_cast<int64_t>(x);
  int64_t iy = static_cast<int64_t>(y);

  safe_add_2d(data, iy, ix, sH, sW, H, W, delta);
}

// Calculate the differential of the cubic convolution, i.e. `d coeff / d x`
template<typename scalar_t>
static inline void get_cubic_coefficients_grad(
    scalar_t coeffs[4],
    scalar_t t) {

  // Must be the same as forward calculation in
  // aten/src/ATen/native/UpSample.h:get_cubic_upsample_coefficients
  scalar_t A = -0.75;

  scalar_t x;
  x = -1 - t; // 1 < x = |-1 - tx| < 2
  coeffs[0] = (-3 * A * x - 10 * A ) * x - 8 * A;
  x = -t;     // x = |0 - tx| <= 1
  coeffs[1] = (-3 * (A + 2) * x - 2 * (A + 3)) * x;
  x = 1 - t;  // x = |1 - tx| <= 1
  coeffs[2] = (3 * (A + 2) * x - 2 * (A + 3)) * x;
  x = 2 - t;  // 1 < x = |2 - tx| < 2
  coeffs[3] = (3 * A * x - 10 * A) * x + 8 * A;
}

}}  // namespace at::native<|MERGE_RESOLUTION|>--- conflicted
+++ resolved
@@ -3,10 +3,7 @@
 #include <algorithm>
 #include <cmath>
 #include <cstdint>
-<<<<<<< HEAD
-=======
 #include <utility>
->>>>>>> 152ac343
 
 namespace at { namespace native {
 
