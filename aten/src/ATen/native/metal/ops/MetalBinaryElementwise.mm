--- conflicted
+++ resolved
@@ -96,11 +96,7 @@
   [X2 markRead];
   MetalTensorImpl* impl = (MetalTensorImpl*)input1.unsafeGetTensorImpl();
   MetalTensorImplStorage& implStorage = impl->unsafe_opaque_handle();
-<<<<<<< HEAD
-  implStorage.texture()->setTexture(Y);
-=======
   implStorage.texture()->setImage(Y);
->>>>>>> 7b9764cb
   return input1;
 }
 
@@ -162,11 +158,7 @@
                destinationImage:Y];
   MetalTensorImpl* impl = (MetalTensorImpl*)input1.unsafeGetTensorImpl();
   MetalTensorImplStorage& implStorage = impl->unsafe_opaque_handle();
-<<<<<<< HEAD
-  implStorage.texture()->setTexture(Y);
-=======
   implStorage.texture()->setImage(Y);
->>>>>>> 7b9764cb
   return input1;
 }
 
