--- conflicted
+++ resolved
@@ -11,15 +11,9 @@
 from torch.optim import SGD
 from torch.autograd import Variable
 from torch import sparse
-<<<<<<< HEAD
-from torch.optim.lr_scheduler import LambdaLR, MultiplicativeLR, StepLR, \
-    MultiStepLR, WarmUpLR, ExponentialLR, CosineAnnealingLR, ReduceLROnPlateau, \
-    _LRScheduler, CyclicLR, CosineAnnealingWarmRestarts, OneCycleLR
-=======
 from torch.optim.lr_scheduler import LambdaLR, MultiplicativeLR, SequentialLR, StepLR, \
     MultiStepLR, ConstantLR, LinearLR, ExponentialLR, CosineAnnealingLR, ReduceLROnPlateau, \
     _LRScheduler, CyclicLR, CosineAnnealingWarmRestarts, OneCycleLR, ChainedScheduler
->>>>>>> fccaa4a3
 from torch.optim.swa_utils import AveragedModel, SWALR, update_bn
 from torch.testing._internal.common_utils import TestCase, run_tests, TEST_WITH_UBSAN, load_tests, \
     skipIfRocm
@@ -280,28 +274,16 @@
             )
             self._test_basic_cases(
                 lambda weight, bias: optimizer([weight, bias], lr=1e-3),
-<<<<<<< HEAD
-                [lambda opt: WarmUpLR(opt, warmup_factor=0.4, warmup_iters=4, warmup_method="linear")]
-            )
-            self._test_basic_cases(
-                lambda weight, bias: optimizer([weight, bias], lr=1e-3),
-                [lambda opt: WarmUpLR(opt, warmup_factor=0.4, warmup_iters=4, warmup_method="constant")]
-=======
                 [lambda opt: LinearLR(opt, start_factor=0.4, end_factor=0.8, total_iters=4)]
             )
             self._test_basic_cases(
                 lambda weight, bias: optimizer([weight, bias], lr=1e-3),
                 [lambda opt: ConstantLR(opt, factor=0.4, total_iters=4)]
->>>>>>> fccaa4a3
             )
             self._test_basic_cases(
                 lambda weight, bias: optimizer([weight, bias], lr=1e-3),
                 [lambda opt: StepLR(opt, gamma=0.9, step_size=10),
-<<<<<<< HEAD
-                 lambda opt: WarmUpLR(opt, warmup_factor=0.4, warmup_iters=4)]
-=======
                  lambda opt: LinearLR(opt, start_factor=0.4, end_factor=0.6, total_iters=4)]
->>>>>>> fccaa4a3
             )
             self._test_basic_cases(
                 lambda weight, bias: optimizer([weight, bias], lr=1e-3),
@@ -448,31 +430,18 @@
                 lambda weight, bias: optimizer(
                     self._build_params_dict(weight, bias, lr=1e-2),
                     lr=1e-3),
-<<<<<<< HEAD
-                [lambda opt: WarmUpLR(opt, warmup_factor=0.4, warmup_iters=4, warmup_method="linear")]
-=======
                 [lambda opt: LinearLR(opt, start_factor=0.4, total_iters=4)]
->>>>>>> fccaa4a3
             )
             self._test_basic_cases(
                 lambda weight, bias: optimizer(
                     self._build_params_dict(weight, bias, lr=1e-2),
                     lr=1e-3),
-<<<<<<< HEAD
-                [lambda opt: WarmUpLR(opt, warmup_factor=0.4, warmup_iters=4, warmup_method="constant")]
-            )
-            self._test_basic_cases(
-                lambda weight, bias: optimizer([weight, bias], lr=1e-3, amsgrad=True),
-                [lambda opt: ExponentialLR(opt, gamma=0.9),
-                 lambda opt: WarmUpLR(opt, warmup_factor=0.4, warmup_iters=4, warmup_method="constant")]
-=======
                 [lambda opt: ConstantLR(opt, factor=0.4, total_iters=4)]
             )
             self._test_basic_cases(
                 lambda weight, bias: optimizer([weight, bias], lr=1e-3, amsgrad=True),
                 [lambda opt: ConstantLR(opt, factor=0.4, total_iters=4),
                  lambda opt: ExponentialLR(opt, gamma=0.9)]
->>>>>>> fccaa4a3
             )
             self._test_basic_cases(
                 lambda weight, bias: optimizer([weight, bias], lr=1e-3, amsgrad=True),
@@ -1023,21 +992,12 @@
         scheduler = ExponentialLR(self.opt, gamma=0.9)
         self._test_lr_is_constant_for_constant_epoch(scheduler)
 
-<<<<<<< HEAD
-    def test_constant_warmup_lr_is_constant_for_constant_epoch(self):
-        scheduler = WarmUpLR(self.opt, warmup_method="constant")
-        self._test_lr_is_constant_for_constant_epoch(scheduler)
-
-    def test_linear_warmup_lr_is_constant_for_constant_epoch(self):
-        scheduler = WarmUpLR(self.opt, warmup_method="linear")
-=======
     def test_constantlr_is_constant_for_constant_epoch(self):
         scheduler = ConstantLR(self.opt)
         self._test_lr_is_constant_for_constant_epoch(scheduler)
 
     def test_linear_linearlr_is_constant_for_constant_epoch(self):
         scheduler = LinearLR(self.opt)
->>>>>>> fccaa4a3
         self._test_lr_is_constant_for_constant_epoch(scheduler)
 
     def test_step_lr(self):
@@ -1091,44 +1051,22 @@
         scheduler = MultiStepLR(self.opt, gamma=0.1, milestones=[2, 5, 9])
         self._test_with_epoch(scheduler, targets, epochs)
 
-<<<<<<< HEAD
-    def test__get_last_lr_constant_warmup_lr(self):
-=======
     def test_get_last_lr_constantlr(self):
->>>>>>> fccaa4a3
         # lr = 0.025     if epoch < 5
         # lr = 0.005    if 5 <= epoch
         epochs = 10
         single_targets = [0.025] * 5 + [0.05] * 5
         targets = [single_targets, [x * epochs for x in single_targets]]
-<<<<<<< HEAD
-        scheduler = WarmUpLR(self.opt, warmup_factor=1.0 / 2, warmup_iters=5, warmup_method="constant")
-        self._test_get_last_lr(scheduler, targets, epochs)
-
-    def test__get_last_lr_linear_warmup_lr(self):
-=======
         scheduler = ConstantLR(self.opt, factor=1.0 / 2, total_iters=5)
         self._test_get_last_lr(scheduler, targets, epochs)
 
     def test_get_last_lr_linearlr(self):
->>>>>>> fccaa4a3
         # lr = 0.025     if epoch == 0
         # lr = 0.03125   if epoch == 1
         # lr = 0.0375    if epoch == 2
         # lr = 0.04375   if epoch == 3
         # lr = 0.005     if 4 <= epoch
         epochs = 10
-<<<<<<< HEAD
-        factor = 1.0 / 2
-        iters = 4
-        interpolation = [factor + i * (1 - factor) / iters for i in range(iters)]
-        single_targets = [x * 0.05 for x in interpolation] + [0.05] * (epochs - iters)
-        targets = [single_targets, [x * epochs for x in single_targets]]
-        scheduler = WarmUpLR(self.opt, warmup_factor=factor, warmup_iters=iters, warmup_method="linear")
-        self._test_get_last_lr(scheduler, targets, epochs)
-
-    def test__constant_warmup_lr(self):
-=======
         start_factor = 1.0 / 4
         end_factor = 3. / 5
         iters = 4
@@ -1139,40 +1077,21 @@
         self._test_get_last_lr(scheduler, targets, epochs)
 
     def test_constantlr(self):
->>>>>>> fccaa4a3
         # lr = 0.025     if epoch < 5
         # lr = 0.005    if 5 <= epoch
         epochs = 10
         single_targets = [0.025] * 5 + [0.05] * 5
         targets = [single_targets, [x * epochs for x in single_targets]]
-<<<<<<< HEAD
-        scheduler = WarmUpLR(self.opt, warmup_factor=1.0 / 2, warmup_iters=5, warmup_method="constant")
-        self._test(scheduler, targets, epochs)
-
-    def test__linear_warmup_lr(self):
-=======
         scheduler = ConstantLR(self.opt, factor=1.0 / 2, total_iters=5)
         self._test(scheduler, targets, epochs)
 
     def test_linearlr(self):
->>>>>>> fccaa4a3
         # lr = 0.025     if epoch == 0
         # lr = 0.03125   if epoch == 1
         # lr = 0.0375    if epoch == 2
         # lr = 0.04375   if epoch == 3
         # lr = 0.005     if 4 <= epoch
         epochs = 10
-<<<<<<< HEAD
-        factor = 1.0 / 2
-        iters = 4
-        interpolation = [factor + i * (1 - factor) / iters for i in range(iters)]
-        single_targets = [x * 0.05 for x in interpolation] + [0.05] * (epochs - iters)
-        targets = [single_targets, [x * epochs for x in single_targets]]
-        scheduler = WarmUpLR(self.opt, warmup_factor=factor, warmup_iters=iters, warmup_method="linear")
-        self._test(scheduler, targets, epochs)
-
-    def test_constant_warmup_with_epoch(self):
-=======
         start_factor = 1.0 / 2
         iters = 4
         interpolation = [start_factor + i * (1 - start_factor) / iters for i in range(iters)]
@@ -1182,37 +1101,21 @@
         self._test(scheduler, targets, epochs)
 
     def test_constantlr_with_epoch(self):
->>>>>>> fccaa4a3
         # lr = 0.025     if epoch < 5
         # lr = 0.005    if 5 <= epoch
         epochs = 10
         single_targets = [0.025] * 5 + [0.05] * 5
         targets = [single_targets, [x * epochs for x in single_targets]]
-<<<<<<< HEAD
-        scheduler = WarmUpLR(self.opt, warmup_factor=1.0 / 2, warmup_iters=5, warmup_method="constant")
-        self._test_with_epoch(scheduler, targets, epochs)
-
-    def test_linear_warmup_with_epoch(self):
-=======
         scheduler = ConstantLR(self.opt, factor=1.0 / 2, total_iters=5)
         self._test_with_epoch(scheduler, targets, epochs)
 
     def test_linearlr_with_epoch(self):
->>>>>>> fccaa4a3
         # lr = 0.025     if epoch == 0
         # lr = 0.03125   if epoch == 1
         # lr = 0.0375    if epoch == 2
         # lr = 0.04375   if epoch == 3
         # lr = 0.005     if 4 <= epoch
         epochs = 10
-<<<<<<< HEAD
-        factor = 1.0 / 2
-        iters = 4
-        interpolation = [factor + i * (1 - factor) / iters for i in range(iters)]
-        single_targets = [x * 0.05 for x in interpolation] + [0.05] * (epochs - iters)
-        targets = [single_targets, [x * epochs for x in single_targets]]
-        scheduler = WarmUpLR(self.opt, warmup_factor=factor, warmup_iters=iters, warmup_method="linear")
-=======
         start_factor = 1.0 / 2
         end_factor = 1.
         iters = 4
@@ -1220,7 +1123,6 @@
         single_targets = [x * 0.05 for x in interpolation] + [0.05] * (epochs - iters)
         targets = [single_targets, [x * epochs for x in single_targets]]
         scheduler = LinearLR(self.opt, start_factor=start_factor, total_iters=iters)
->>>>>>> fccaa4a3
         self._test_with_epoch(scheduler, targets, epochs)
 
     def test_exp_lr(self):
@@ -1245,16 +1147,6 @@
         closed_form_scheduler = StepLR(self.opt, gamma=0.1, step_size=3)
         self._test_against_closed_form(scheduler, closed_form_scheduler, 20)
 
-<<<<<<< HEAD
-    def test_closed_form_linear_warmup_lr(self):
-        scheduler = WarmUpLR(self.opt, warmup_factor=1.0 / 3, warmup_iters=4, warmup_method="linear")
-        closed_form_scheduler = WarmUpLR(self.opt, warmup_factor=1.0 / 3, warmup_iters=4, warmup_method="linear")
-        self._test_against_closed_form(scheduler, closed_form_scheduler, 20)
-
-    def test_closed_form_constant_warmup_lr(self):
-        scheduler = WarmUpLR(self.opt, warmup_factor=1.0 / 3, warmup_iters=4, warmup_method="constant")
-        closed_form_scheduler = WarmUpLR(self.opt, warmup_factor=1.0 / 3, warmup_iters=4, warmup_method="constant")
-=======
     def test_closed_form_linearlr(self):
         scheduler = LinearLR(self.opt, start_factor=1.0 / 3, end_factor=0.7, total_iters=4)
         closed_form_scheduler = LinearLR(self.opt, start_factor=1.0 / 3, end_factor=0.7, total_iters=4)
@@ -1263,7 +1155,6 @@
     def test_closed_form_constantlr(self):
         scheduler = ConstantLR(self.opt, factor=1.0 / 3, total_iters=4)
         closed_form_scheduler = ConstantLR(self.opt, factor=1.0 / 3, total_iters=4)
->>>>>>> fccaa4a3
         self._test_against_closed_form(scheduler, closed_form_scheduler, 20)
 
     def test_closed_form_multi_step_lr(self):
@@ -1469,22 +1360,6 @@
         schedulers[1] = ExponentialLR(self.opt, gamma=0.9)
         self._test(schedulers, targets, epochs)
 
-<<<<<<< HEAD
-    def test_compound_exp_and_linear_warmup_lr(self):
-        epochs = 10
-        iters = 4
-        factor = 0.4
-        schedulers = [None] * 2
-        single_targets = [0.05 * (0.9 ** x) for x in range(11)]
-        for i in range(iters):
-            single_targets[i] *= factor + i / iters * (1 - factor)
-        targets = [single_targets, [x * epochs for x in single_targets]]
-        schedulers[0] = ExponentialLR(self.opt, gamma=0.9)
-        schedulers[1] = WarmUpLR(self.opt, warmup_factor=factor, warmup_iters=iters, warmup_method="linear")
-        self._test(schedulers, targets, epochs)
-
-    def test_compound_step_and_constant_warmup(self):
-=======
     def test_compound_exp_and_linearlr(self):
         epochs = 10
         iters = 4
@@ -1502,7 +1377,6 @@
         self._test(schedulers, targets, epochs)
 
     def test_compound_step_and_constantlr(self):
->>>>>>> fccaa4a3
         epochs = 10
         iters = 4
         factor = 0.4
@@ -1510,22 +1384,6 @@
         single_targets = [0.05 * 0.4] * 3 + [0.005 * 0.4] + [0.005] * 2 + [0.0005] * 3 + [0.00005] * 3
         targets = [single_targets, [x * epochs for x in single_targets]]
         schedulers[0] = StepLR(self.opt, gamma=0.1, step_size=3)
-<<<<<<< HEAD
-        schedulers[1] = WarmUpLR(self.opt, warmup_factor=0.4, warmup_iters=4, warmup_method="constant")
-        self._test(schedulers, targets, epochs)
-
-    def test_compound_linear_warmup_and_multistep_lr(self):
-        epochs = 10
-        iters = 4
-        factor = 0.4
-        schedulers = [None] * 2
-        single_targets = [0.05] * 2 + [0.005] * 3 + [0.0005] * 4 + [0.00005] * 2
-        for i in range(iters):
-            single_targets[i] *= factor + i / iters * (1 - factor)
-        targets = [single_targets, [x * epochs for x in single_targets]]
-        schedulers[0] = MultiStepLR(self.opt, gamma=0.1, milestones=[2, 5, 9])
-        schedulers[1] = WarmUpLR(self.opt, warmup_factor=factor, warmup_iters=iters, warmup_method="linear")
-=======
         schedulers[1] = ConstantLR(self.opt, factor=0.4, total_iters=4)
         self._test(schedulers, targets, epochs)
 
@@ -1540,7 +1398,6 @@
         targets = [single_targets, [x * epochs for x in single_targets]]
         schedulers[0] = MultiStepLR(self.opt, gamma=0.1, milestones=[2, 5, 9])
         schedulers[1] = LinearLR(self.opt, start_factor=start_factor, total_iters=iters)
->>>>>>> fccaa4a3
         self._test(schedulers, targets, epochs)
 
     def test_compound_cosanneal_and_step_lr(self):
@@ -1570,34 +1427,20 @@
         schedulers[1] = MultiStepLR(self.opt, gamma=0.1, milestones=[2, 5, 9])
         self._test(schedulers, targets, epochs)
 
-<<<<<<< HEAD
-    def test_compound_cosanneal_and_linear_warmup_lr(self):
-        epochs = 10
-        iters = 4
-        factor = 0.4
-=======
     def test_compound_cosanneal_and_linearlr(self):
         epochs = 10
         iters = 4
         start_factor = 0.4
->>>>>>> fccaa4a3
         eta_min = 1e-10
         schedulers = [None] * 2
         single_targets = [eta_min + (0.05 - eta_min) *
                           (1 + math.cos(math.pi * x / epochs)) / 2
                           for x in range(epochs)]
         for i in range(iters):
-<<<<<<< HEAD
-            single_targets[i] *= factor + i / iters * (1 - factor)
-        targets = [single_targets, [x * epochs for x in single_targets]]
-        schedulers[0] = CosineAnnealingLR(self.opt, T_max=epochs, eta_min=eta_min)
-        schedulers[1] = WarmUpLR(self.opt, warmup_factor=factor, warmup_iters=iters, warmup_method="linear")
-=======
             single_targets[i] *= start_factor + i / iters * (1 - start_factor)
         targets = [single_targets, [x * epochs for x in single_targets]]
         schedulers[0] = LinearLR(self.opt, start_factor=start_factor, total_iters=iters)
         schedulers[1] = CosineAnnealingLR(self.opt, T_max=epochs, eta_min=eta_min)
->>>>>>> fccaa4a3
         self._test(schedulers, targets, epochs)
 
     def test_compound_cosanneal_and_exp_lr(self):
@@ -1682,22 +1525,14 @@
 
     def test_compound_reduce_lr_on_plateau5(self):
         iters = 4
-<<<<<<< HEAD
-        factor = 0.4
-=======
         start_factor = 0.4
->>>>>>> fccaa4a3
         epochs = 22
         for param_group in self.opt.param_groups:
             param_group['lr'] = 0.5
         single_targets = [0.5] * 6 + [0.05] * 7 + [0.005] * 7 + [0.0005] * 2
         multipliers = [1] * 22
         for i in range(iters):
-<<<<<<< HEAD
-            multipliers[i] *= factor + i / iters * (1 - factor)
-=======
             multipliers[i] *= start_factor + i / iters * (1 - start_factor)
->>>>>>> fccaa4a3
         single_targets = [x * y for x, y in zip(single_targets, multipliers)]
         targets = [single_targets]
         targets = targets[1:]  # test runs step before checking lr
@@ -1705,11 +1540,7 @@
         schedulers = [None] * 2
         schedulers[0] = ReduceLROnPlateau(self.opt, patience=5, cooldown=0, threshold_mode='abs',
                                           mode='min', threshold=0.1)
-<<<<<<< HEAD
-        schedulers[1] = WarmUpLR(self.opt, warmup_factor=factor, warmup_iters=iters, warmup_method="linear")
-=======
         schedulers[1] = LinearLR(self.opt, start_factor=start_factor, total_iters=iters)
->>>>>>> fccaa4a3
         self._test_reduce_lr_on_plateau(schedulers, targets, metrics, epochs)
 
     def test_cycle_lr_invalid_mode(self):
