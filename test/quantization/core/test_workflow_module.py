# Torch
import torch
from torch.ao.quantization import (
    MinMaxObserver,
    PerChannelMinMaxObserver,
    MovingAverageMinMaxObserver,
    MovingAveragePerChannelMinMaxObserver,
    HistogramObserver,
    RecordingObserver,
    PlaceholderObserver,
    NoopObserver,
    FakeQuantize,
    FixedQParamsFakeQuantize,
    default_debug_qconfig,
    default_observer,
    default_histogram_observer,
    default_per_channel_weight_observer,
    get_observer_dict,
    prepare,
    QConfig,
    FusedMovingAvgObsFakeQuantize,
)

import torch.nn as nn

# Standard library
import copy
import io
import itertools
import unittest
import math
import numpy as np

# Testing utils
from hypothesis import given, settings
from hypothesis import strategies as st
import torch.testing._internal.hypothesis_utils as hu
hu.assert_deadline_disabled()
from torch.testing._internal.common_cuda import TEST_MULTIGPU, TEST_CUDA
from torch.testing._internal.common_utils import TestCase
from torch.testing._internal.common_quantization import (
    QuantizationTestCase,
    AnnotatedSingleLayerLinearModel,
    test_only_eval_fn,
    SingleLayerLinearModel,
)

from torch.testing._internal.common_quantized import (
    override_quantized_engine,
    supported_qengines,
    override_qengines,
    _fake_quantize_per_channel_affine_reference,
    _fake_quantize_per_channel_affine_grad_reference,
    to_tensor,
)

from torch.testing._internal.common_quantization import (
    DeFusedEmbeddingBag,
)

NP_RANDOM_SEED = 19
tolerance = 1e-6

class TestObserver(QuantizationTestCase):
    @given(qdtype=st.sampled_from((torch.qint8, torch.quint8)),
           qscheme=st.sampled_from((torch.per_tensor_affine, torch.per_tensor_symmetric)),
           reduce_range=st.booleans())
    def test_per_tensor_observers(self, qdtype, qscheme, reduce_range):
        # reduce_range cannot be true for symmetric quantization with uint8
        if qdtype == torch.quint8 and qscheme == torch.per_tensor_symmetric:
            reduce_range = False
        ObserverList = [MinMaxObserver(dtype=qdtype, qscheme=qscheme, reduce_range=reduce_range),
                        MovingAverageMinMaxObserver(averaging_constant=0.5,
                                                    dtype=qdtype,
                                                    qscheme=qscheme,
                                                    reduce_range=reduce_range)]
        for myobs in ObserverList:
            # Calculate Qparams should return with a warning for observers with no data
            qparams = myobs.calculate_qparams()
            if type(myobs) == MinMaxObserver:
                x = torch.tensor([1.0, 2.0, 2.0, 3.0, 4.0, 5.0, 6.0])
                y = torch.tensor([4.0, 5.0, 5.0, 6.0, 7.0, 8.0])
            else:
                # Moving average of min/max for x and y matches that of
                # extreme values for x/y used for minmax observer
                x = torch.tensor([0.0, 2.0, 2.0, 3.0, 4.0, 5.0, 6.0])
                y = torch.tensor([2.0, 5.0, 5.0, 6.0, 7.0, 10.0])

            result = myobs(x)
            result = myobs(y)
            self.assertEqual(result, y)
            self.assertEqual(myobs.min_val, 1.0)
            self.assertEqual(myobs.max_val, 8.0)
            qparams = myobs.calculate_qparams()
            if reduce_range:
                if qscheme == torch.per_tensor_symmetric:
                    ref_scale = 0.062745 * 255 / 127
                    ref_zero_point = 0 if qdtype is torch.qint8 else 128
                else:
                    ref_scale = 0.0313725 * 255 / 127
                    ref_zero_point = -64 if qdtype is torch.qint8 else 0
            else:
                if qscheme == torch.per_tensor_symmetric:
                    ref_scale = 0.062745
                    ref_zero_point = 0 if qdtype is torch.qint8 else 128
                else:
                    ref_scale = 0.0313725
                    ref_zero_point = -128 if qdtype is torch.qint8 else 0
            self.assertEqual(qparams[1].item(), ref_zero_point)
            self.assertEqual(qparams[0].item(), ref_scale, atol=1e-5, rtol=0)
            state_dict = myobs.state_dict()
            b = io.BytesIO()
            torch.save(state_dict, b)
            b.seek(0)
            loaded_dict = torch.load(b)
            for key in state_dict:
                self.assertEqual(state_dict[key], loaded_dict[key])
            loaded_obs = MinMaxObserver(dtype=qdtype, qscheme=qscheme, reduce_range=reduce_range)
            loaded_obs.load_state_dict(loaded_dict)
            loaded_qparams = loaded_obs.calculate_qparams()
            self.assertEqual(myobs.min_val, loaded_obs.min_val)
            self.assertEqual(myobs.max_val, loaded_obs.max_val)
            self.assertEqual(myobs.calculate_qparams(), loaded_obs.calculate_qparams())


    @given(qdtype=st.sampled_from((torch.qint8, torch.quint8)),
           qscheme=st.sampled_from((torch.per_channel_affine, torch.per_channel_symmetric, torch.per_channel_affine_float_qparams)),
           ch_axis=st.sampled_from((0, 1, 2, 3)), reduce_range=st.booleans())
    def test_per_channel_observers(self, qdtype, qscheme, ch_axis, reduce_range):
        # reduce_range cannot be true for symmetric quantization with uint8
        if qscheme == torch.per_channel_affine_float_qparams:
            reduce_range = False
        if qdtype == torch.quint8 and qscheme == torch.per_channel_symmetric:
            reduce_range = False
        ObserverList = [PerChannelMinMaxObserver(reduce_range=reduce_range,
                                                 ch_axis=ch_axis,
                                                 dtype=qdtype,
                                                 qscheme=qscheme),
                        MovingAveragePerChannelMinMaxObserver(averaging_constant=0.5,
                                                              reduce_range=reduce_range,
                                                              ch_axis=ch_axis,
                                                              dtype=qdtype,
                                                              qscheme=qscheme)]

        for myobs in ObserverList:
            # Calculate qparams should work for empty observers
            qparams = myobs.calculate_qparams()
            x = torch.tensor(
                [
                    [[[1.0, 2.0], [2.0, 2.5]], [[3.0, 4.0], [4.5, 6.0]]],
                    [[[-4.0, -3.0], [5.0, 5.0]], [[6.0, 3.0], [7.0, 8.0]]],
                ]
            )
            if type(myobs) == MovingAveragePerChannelMinMaxObserver:
                # Scaling the input tensor to model change in min/max values
                # across batches
                result = myobs(0.5 * x)
                result = myobs(1.5 * x)
                self.assertEqual(result, 1.5 * x)
            else:
                result = myobs(x)
                self.assertEqual(result, x)

            qparams = myobs.calculate_qparams()
            ref_min_vals = [[1.0, -4.0], [-4.0, 3.0], [-4.0, 2.0], [-4.0, -3.0]]
            ref_max_vals = [[6.0, 8.0], [5.0, 8.0], [6.0, 8.0], [7.0, 8.0]]
            per_channel_symmetric_ref_scales = [
                [0.04705882, 0.06274509],
                [0.03921569, 0.0627451],
                [0.04705882, 0.0627451],
                [0.05490196, 0.0627451],
            ]
            per_channel_affine_ref_scales = [
                [0.02352941, 0.04705882],
                [0.03529412, 0.03137255],
                [0.03921569, 0.03137255],
                [0.04313726, 0.04313726],
            ]
            per_channel_affine_qint8_zp = [
                [-128, -43],
                [-15, -128],
                [-26, -128],
                [-35, -58],
            ]
            per_channel_affine_float_qparams_ref_scales = [
                [0.0196, 0.0471],
                [0.0353, 0.0196],
                [0.0392, 0.0235],
                [0.0431, 0.0431],
            ]
            per_channel_affine_quint8_zp = [[0, 85], [113, 0], [102, 0], [93, 70]]

            self.assertEqual(myobs.min_val, ref_min_vals[ch_axis])
            self.assertEqual(myobs.max_val, ref_max_vals[ch_axis])
            if qscheme == torch.per_channel_symmetric:
                ref_scales = per_channel_symmetric_ref_scales[ch_axis]
                ref_zero_points = [0, 0] if qdtype is torch.qint8 else [128, 128]
            elif qscheme == torch.per_channel_affine_float_qparams:
                ref_scales = per_channel_affine_float_qparams_ref_scales[ch_axis]
                ref_zero_points = [-1 * ref_min_vals[ch_axis][i] / ref_scales[i] for i in range(len(ref_scales))]
            else:
                ref_scales = per_channel_affine_ref_scales[ch_axis]
                ref_zero_points = (
                    per_channel_affine_qint8_zp[ch_axis]
                    if qdtype is torch.qint8
                    else per_channel_affine_quint8_zp[ch_axis]
                )

            if reduce_range:
                ref_scales = [s * 255 / 127 for s in ref_scales]
                ref_zero_points = [math.floor(z / 2) for z in ref_zero_points]
            self.assertEqual(qparams[0], torch.tensor(ref_scales, dtype=qparams[0].dtype), rtol=1e-5, atol=0.0001)
            if qscheme == torch.per_channel_affine_float_qparams:
                self.assertEqual(qparams[1], torch.tensor(ref_zero_points, dtype=qparams[1].dtype), rtol=1e-5, atol=1)
            else:
                self.assertEqual(qparams[1], torch.tensor(ref_zero_points, dtype=qparams[1].dtype))


            # Test for serializability
            state_dict = myobs.state_dict()
            b = io.BytesIO()
            torch.save(state_dict, b)
            b.seek(0)
            loaded_dict = torch.load(b)
            for key in state_dict:
                self.assertEqual(state_dict[key], loaded_dict[key])
            loaded_obs = PerChannelMinMaxObserver(reduce_range=reduce_range, ch_axis=ch_axis, dtype=qdtype, qscheme=qscheme)
            loaded_obs.load_state_dict(loaded_dict)
            loaded_qparams = loaded_obs.calculate_qparams()
            self.assertEqual(myobs.min_val, loaded_obs.min_val)
            self.assertEqual(myobs.max_val, loaded_obs.max_val)
            self.assertEqual(myobs.calculate_qparams(), loaded_obs.calculate_qparams())


    def test_observer_scriptable(self):
        obs_list = [MinMaxObserver(), MovingAverageMinMaxObserver()]
        for obs in obs_list:
            scripted = torch.jit.script(obs)

            x = torch.rand(3, 4)
            obs(x)
            scripted(x)
            self.assertEqual(obs.calculate_qparams(), scripted.calculate_qparams())

            buf = io.BytesIO()
            torch.jit.save(scripted, buf)
            buf.seek(0)
            loaded = torch.jit.load(buf)
            self.assertEqual(obs.calculate_qparams(), loaded.calculate_qparams())

    @unittest.skipIf(not TEST_MULTIGPU, "multi-GPU not supported")
    @unittest.skipIf(not TEST_CUDA, "CUDA unavailable")
    @override_qengines
    def test_state_dict_respects_device_affinity(self):
        """
        Tests that loading from a state dict loads buffers to the correct
        device.
        """
        device_cpu = torch.device('cpu')
        device_cuda = torch.device('cuda:0')
        test_cases = itertools.product(
            [device_cpu, device_cuda],
            [device_cpu, device_cuda],
            [MinMaxObserver, MovingAverageMinMaxObserver,
             PerChannelMinMaxObserver,
             MovingAveragePerChannelMinMaxObserver,
             # TODO: enable this (separate PR)
             # HistogramObserver,
             PlaceholderObserver, RecordingObserver, NoopObserver,
             FakeQuantize])

        for device_source, device_target, obs_cls in test_cases:
            # calibrated source model
            model = obs_cls()
            model.to(device_source)
            model(torch.randn(4, 1, 4, 4, device=device_source))
            # target model
            model2 = obs_cls()
            model2.to(device_target)
            model2.load_state_dict(model.state_dict())
            # verify that buffers stayed on model2's device
            model_devices = {p.device for p in model2.parameters()} | \
                {p.device for p in model2.buffers()}
            # some observers do not have any buffers, so lessEqual instead of
            # Equal
            self.assertLessEqual(len(model_devices), 1)
            if len(model_devices) == 1:
                model_device = next(iter(model_devices))
                self.assertEqual(model_device, device_target)

    def test_histogram_observer_consistent_buffer_shape(self):
        """
        Ensures that the buffer shapes do not change from uninitialized to
        initialized states for HistogramObserver.
        """
        obs = HistogramObserver()
        min_shape_before = obs.min_val.shape
        max_shape_before = obs.max_val.shape
        for _ in range(2):
            obs(torch.randn(4, 4, 4, 4))
        self.assertEqual(min_shape_before, obs.min_val.shape)
        self.assertEqual(max_shape_before, obs.max_val.shape)

    def test_histogram_observer_save_load_state_dict(self):
        """
        Smoke test on saving/loading state_dict
        """
        obs1 = HistogramObserver()
        obs1(torch.randn(4, 4, 4, 4))
        obs2 = HistogramObserver()
        obs2.load_state_dict(obs1.state_dict())
        self.assertEqual(obs2.min_val.shape, torch.Size([]))
        self.assertEqual(obs2.max_val.shape, torch.Size([]))


    def test_save_load_state_dict_script(self):
        """
        Tests that we can save and load state_dict for observers that are scripted
        in a quantized model.
        """
        obs_list = [MinMaxObserver, MovingAverageMinMaxObserver, HistogramObserver]

        for obs in obs_list:
            model = SingleLayerLinearModel().eval()
            qconfig = QConfig(activation=default_observer, weight=obs)
            qconfig_dict = {'' : qconfig}
            scripted = torch.jit.script(model)
            scripted = torch.ao.quantization.prepare_jit(scripted, qconfig_dict)
            x = torch.rand(5, 5)
            scripted(x)
            obs_dict = torch.ao.quantization.get_observer_state_dict(scripted)

            # Load stats
            scripted_2 = torch.jit.script(model)
            scripted_2 = torch.ao.quantization.prepare_jit(scripted_2, qconfig_dict)
            torch.ao.quantization.load_observer_state_dict(scripted_2, obs_dict)
            # Verify that state_dict matches exactly with original one.
            self.assertEqual(scripted.state_dict(), scripted_2.state_dict())


    @unittest.skipIf(not TEST_MULTIGPU, "multi-GPU not supported")
    @unittest.skipIf(not TEST_CUDA, "CUDA unavailable")
    def test_observer_qparams_respects_device_affinity(self):
        """
        Ensure that the scale and zero_point returned by the observer
        are on the same device as the input tensor.
        """
        observerList = [MinMaxObserver(),
                        MovingAverageMinMaxObserver(),
                        PerChannelMinMaxObserver(),
                        MovingAveragePerChannelMinMaxObserver()]
        for obs in observerList:
            device = torch.device('cuda:1')
            x = torch.randn(1, 2, device=device)
            obs.to(device)
            result = obs(x)
            scale, zero_point = obs.calculate_qparams()

            self.assertEqual(x.device, scale.device)
            self.assertEqual(x.device, zero_point.device)

    def test_zero_numel(self):
        obs_list = [MinMaxObserver, MovingAverageMinMaxObserver,
                    PerChannelMinMaxObserver,
                    MovingAveragePerChannelMinMaxObserver, HistogramObserver,
                    FakeQuantize, FixedQParamsFakeQuantize]
        for obs_cls in obs_list:
            if obs_cls is FixedQParamsFakeQuantize:
                obs = obs_cls(0.1, 0)
            else:
                obs = obs_cls()
            x = torch.tensor([])
            # verify no crash
            x = obs(x)

    def _test_memoryless(self, obs_class):
        obs = obs_class(memoryless=True)
        x = torch.randn((3, 3))
        obs(x)
        params = obs.calculate_qparams()
        for _ in range(20):
            obs(10 * torch.randn((3, 3)))
            self.assertNotEqual(params, obs.calculate_qparams())
            obs(x)
            self.assertEqual(params, obs.calculate_qparams())

    def test_memoryless_minmaxobserver(self):
        self._test_memoryless(MinMaxObserver)

    def test_memoryless_perchannelminmaxobserver(self):
        self._test_memoryless(PerChannelMinMaxObserver)

# HistogramObserver that works like it does on master
class _ReferenceHistogramObserver(HistogramObserver):
    def __init__(self, *args, **kwargs):
        super().__init__(*args, **kwargs)

    @torch.jit.ignore
    def _non_linear_param_search(self):
        r"""Non-linear parameter search.

        An approximation for L2 error minimization for selecting min/max.
        By selecting new min/max, we filter out outliers in input distribution.
        This follows the implementation of NormMinimization::NonlinearQuantizationParamsSearch in
        caffe2/quantization/server/norm_minimization.cc
        """
        def _get_norm(delta_begin, delta_end, density, norm_type):
            r"""
            Compute the norm of the values uniformaly distributed between
            delta_begin and delta_end.

            norm = density * (integral_{begin, end} x^2)
                 = density * (end^3 - begin^3) / 3
            """
            assert norm_type == "L2", "Only L2 norms are currently supported"
            norm = 0.0
            if norm_type == "L2":
                norm = (
                    delta_end * delta_end * delta_end
                    - delta_begin * delta_begin * delta_begin
                ) / 3
            return density * norm

        def _compute_quantization_error(next_start_bin, next_end_bin, norm_type):
            r"""
            Compute the quantization error if we use start_bin to end_bin as the
            min and max to do the quantization.
            """
            bin_width = (self.max_val.item() - self.min_val.item()) / self.bins

            norm = 0.0
            dst_bin_width = bin_width * (next_end_bin - next_start_bin + 1) / self.dst_nbins
            if dst_bin_width == 0.0:
                return 0.0
            for src_bin in range(self.bins):
                # distances from the beginning of first dst_bin to the beginning and
                # end of src_bin
                src_bin_begin = (src_bin - next_start_bin) * bin_width
                src_bin_end = src_bin_begin + bin_width

                # which dst_bins the beginning and end of src_bin belong to?
                dst_bin_of_begin = min(
                    self.dst_nbins - 1, max(0.0, math.floor(src_bin_begin / dst_bin_width))
                )
                dst_bin_of_end = min(
                    self.dst_nbins - 1, max(0.0, math.floor(src_bin_end / dst_bin_width))
                )
                dst_bin_of_begin_center = (
                    dst_bin_of_begin * dst_bin_width + dst_bin_width / 2
                )

                density = self.histogram[src_bin] / bin_width
                if dst_bin_of_begin == dst_bin_of_end:
                    # if src_bin is entirely within 1 dst_bin
                    delta_begin = src_bin_begin - dst_bin_of_begin_center
                    delta_end = src_bin_end - dst_bin_of_begin_center
                    norm = norm + _get_norm(delta_begin, delta_end, density, norm_type)
                else:
                    delta_begin = src_bin_begin - dst_bin_of_begin_center
                    delta_end = dst_bin_width / 2
                    norm = norm + _get_norm(delta_begin, delta_end, density, norm_type)

                    norm = norm + (dst_bin_of_end - dst_bin_of_begin - 1) * _get_norm(
                        -dst_bin_width / 2, dst_bin_width / 2, density, norm_type
                    )

                    dst_bin_of_end_center = (
                        dst_bin_of_end * dst_bin_width + dst_bin_width / 2
                    )

                    delta_begin = -dst_bin_width / 2
                    delta_end = src_bin_end - dst_bin_of_end_center
                    norm = norm + _get_norm(delta_begin, delta_end, density, norm_type)
            return norm

        assert self.histogram.size()[0] == self.bins, "bins mistmatch"
        bin_width = (self.max_val - self.min_val) / self.bins

        # cumulative sum
        total = sum(self.histogram)
        cSum = torch.cumsum(self.histogram, dim=0)

        stepsize = 1e-5  # granularity
        alpha = 0.0  # lower bound
        beta = 1.0  # upper bound
        start_bin = 0
        end_bin = self.bins - 1
        norm_min = float("inf")

        while alpha < beta:
            # Find the next step
            next_alpha = alpha + stepsize
            next_beta = beta - stepsize

            # find the left and right bins between the quantile bounds
            l = start_bin
            r = end_bin
            while l < end_bin and cSum[l] < next_alpha * total:
                l = l + 1
            while r > start_bin and cSum[r] > next_beta * total:
                r = r - 1

            # decide the next move
            next_start_bin = start_bin
            next_end_bin = end_bin
            if (l - start_bin) > (end_bin - r):
                # move the start bin
                next_start_bin = l
                alpha = next_alpha
            else:
                # move the end bin
                next_end_bin = r
                beta = next_beta

            if next_start_bin == start_bin and next_end_bin == end_bin:
                continue

            # calculate the quantization error using next_start_bin and next_end_bin
            norm = _compute_quantization_error(next_start_bin, next_end_bin, "L2")

            if norm > norm_min:
                break
            norm_min = norm
            start_bin = next_start_bin
            end_bin = next_end_bin

        new_min = self.min_val + bin_width * start_bin
        new_max = self.min_val + bin_width * (end_bin + 1)
        return new_min, new_max

class TestRecordHistogramObserver(QuantizationTestCase):
    # TODO: move this to quantize.py
    def test_record_observer(self):
        for qengine in supported_qengines:
            with override_quantized_engine(qengine):
                model = AnnotatedSingleLayerLinearModel()
                model.qconfig = default_debug_qconfig
                model = prepare(model)
                # run the evaluation and dump all tensors
                test_only_eval_fn(model, self.calib_data)
                test_only_eval_fn(model, self.calib_data)
                observer_dict = {}
                get_observer_dict(model, observer_dict)

                self.assertTrue('fc1.module.activation_post_process' in observer_dict.keys(),
                                'observer is not recorded in the dict')
                self.assertEqual(len(observer_dict['fc1.module.activation_post_process'].get_tensor_value()),
                                 2 * len(self.calib_data))
                self.assertEqual(observer_dict['fc1.module.activation_post_process'].get_tensor_value()[0],
                                 model(self.calib_data[0][0]))

    @given(qdtype=st.sampled_from((torch.qint8, torch.quint8)),
           qscheme=st.sampled_from((torch.per_tensor_affine, torch.per_tensor_symmetric)))
    def test_observer_scriptable(self, qdtype, qscheme):
        obs = RecordingObserver(dtype=qdtype, qscheme=qscheme)
        scripted = torch.jit.script(obs)

        x = torch.rand(3, 4)
        obs(x)
        scripted(x)
        self.assertTrue(torch.equal(obs.get_tensor_value()[0], scripted.get_tensor_value()[0]))
        buf = io.BytesIO()
        torch.jit.save(scripted, buf)
        buf.seek(0)
        loaded = torch.jit.load(buf)
        self.assertTrue(torch.equal(obs.get_tensor_value()[0], loaded.get_tensor_value()[0]))

class TestHistogramObserver(QuantizationTestCase):
    @given(qdtype=st.sampled_from((torch.qint8, torch.quint8)),
           qscheme=st.sampled_from(
               (torch.per_tensor_affine, torch.per_tensor_symmetric))
           )
    def test_observer_scriptable(self, qdtype, qscheme):
        ob_list = [
            HistogramObserver(dtype=qdtype, qscheme=qscheme),
            default_histogram_observer()
        ]
        for obs in ob_list:
            scripted = torch.jit.script(obs)

            x = torch.rand(3, 4)
            obs(x)
            scripted(x)
            self.assertTrue(torch.equal(obs.histogram, scripted.histogram))
            buf = io.BytesIO()
            torch.jit.save(scripted, buf)
            buf.seek(0)
            loaded = torch.jit.load(buf)
            self.assertTrue(torch.equal(obs.histogram, scripted.histogram))

    @given(qdtype=st.sampled_from((torch.qint8, torch.quint8)),
           qscheme=st.sampled_from((torch.per_tensor_affine, torch.per_tensor_symmetric)),
           reduce_range=st.booleans())
    @settings(max_examples=10)
    def test_histogram_observer(self, qdtype, qscheme, reduce_range):
        myobs = HistogramObserver(bins=3, dtype=qdtype, qscheme=qscheme, reduce_range=reduce_range)
        # Calculate qparams should work for empty observers
        qparams = myobs.calculate_qparams()
        x = torch.tensor([2.0, 3.0, 4.0, 5.0], requires_grad=True)
        y = torch.tensor([5.0, 6.0, 7.0, 8.0])
        out_x = myobs(x)
        self.assertTrue(out_x.requires_grad)
        myobs(y)
        self.assertEqual(myobs.min_val, 2.0)
        self.assertEqual(myobs.max_val, 8.0)
        self.assertEqual(myobs.histogram, [2., 3., 3.])

        qparams = myobs.calculate_qparams()

        if reduce_range:
            if qscheme == torch.per_tensor_symmetric:
                ref_scale = 0.0470588 * 255 / 127
                ref_zero_point = 0 if qdtype is torch.qint8 else 128
            else:
                ref_scale = 0.0235294 * 255 / 127
                ref_zero_point = -64 if qdtype is torch.qint8 else 0
        else:
            if qscheme == torch.per_tensor_symmetric:
                ref_scale = 0.0470588
                ref_zero_point = 0 if qdtype is torch.qint8 else 128
            else:
                ref_scale = 0.0235294
                ref_zero_point = -128 if qdtype is torch.qint8 else 0

        self.assertEqual(qparams[1].item(), ref_zero_point)
        self.assertEqual(qparams[0].item(), ref_scale, atol=1e-5, rtol=0)
        # Test for serializability
        state_dict = myobs.state_dict()
        b = io.BytesIO()
        torch.save(state_dict, b)
        b.seek(0)
        loaded_dict = torch.load(b)
        for key in state_dict:
            self.assertEqual(state_dict[key], loaded_dict[key])
        loaded_obs = HistogramObserver(bins=3, dtype=qdtype, qscheme=qscheme, reduce_range=reduce_range)
        loaded_obs.load_state_dict(loaded_dict)
        loaded_qparams = loaded_obs.calculate_qparams()
        self.assertEqual(myobs.min_val, loaded_obs.min_val)
        self.assertEqual(myobs.max_val, loaded_obs.max_val)
        self.assertEqual(myobs.histogram, loaded_obs.histogram)
        self.assertEqual(myobs.bins, loaded_obs.bins)
        self.assertEqual(myobs.calculate_qparams(), loaded_obs.calculate_qparams())

    def test_histogram_observer_one_sided(self):
        myobs = HistogramObserver(bins=8, dtype=torch.quint8, qscheme=torch.per_tensor_affine, reduce_range=True)
        x = torch.tensor([0.0, 0.3, 1.2, 1.7])
        y = torch.tensor([0.1, 1.3, 2.0, 2.7])
        myobs(x)
        myobs(y)
        self.assertEqual(myobs.min_val, 0)
        qparams = myobs.calculate_qparams()
        self.assertEqual(qparams[1].item(), 0)

    def test_histogram_observer_same_inputs(self):
        myobs = HistogramObserver(bins=3, dtype=torch.qint8, qscheme=torch.per_tensor_symmetric, reduce_range=False)
        w = torch.ones(4, requires_grad=True)
        x = torch.zeros(4, requires_grad=True)
        y = torch.tensor([2.0, 3.0, 4.0, 5.0], requires_grad=True)
        z = torch.tensor([5.0, 6.0, 7.0, 8.0])
        myobs(w)
        myobs(x)
        myobs(x)
        myobs(y)
        myobs(z)
        qparams = myobs.calculate_qparams()
        self.assertEqual(myobs.min_val, 2.0)
        self.assertEqual(myobs.max_val, 8.0)
        self.assertEqual(myobs.histogram, [2., 3., 3.])

    @given(N=st.sampled_from([10, 1000]),
           bins=st.sampled_from([256, 512, 1024, 2048]),
           dtype=st.sampled_from([torch.qint8, torch.quint8]),
           qscheme=st.sampled_from([torch.per_tensor_affine, torch.per_tensor_symmetric]),
           reduce_range=st.booleans())
    def test_histogram_observer_against_reference(self, N, bins, dtype, qscheme, reduce_range):

        ref_obs = _ReferenceHistogramObserver(bins=bins, dtype=dtype, qscheme=qscheme, reduce_range=reduce_range)
        my_obs = HistogramObserver(bins=bins, dtype=dtype, qscheme=qscheme, reduce_range=reduce_range)

        for _ in range(10):
            X = torch.randn(N)
            my_obs(X)
            ref_obs(X)

        ref_qparams = ref_obs.calculate_qparams()
        my_qparams = my_obs.calculate_qparams()

        self.assertEqual(ref_qparams, my_qparams)


class TestFakeQuantize(TestCase):
    @given(device=st.sampled_from(['cpu', 'cuda'] if torch.cuda.is_available() else ['cpu']),
           X=hu.per_channel_tensor(shapes=hu.array_shapes(2, 5,),
           qparams=hu.qparams(dtypes=torch.qint8)))
    def test_fq_module_per_channel(self, device, X):
        np.random.seed(NP_RANDOM_SEED)
        X, (scale, zero_point, axis, torch_type) = X
        quant_min = torch.iinfo(torch_type).min
        quant_max = torch.iinfo(torch_type).max

        X = to_tensor(X, device)
        X.requires_grad_()
        fq_module = FakeQuantize(default_per_channel_weight_observer, quant_min, quant_max, ch_axis=axis).to(device)
        Y_prime = fq_module(X)
        assert fq_module.scale is not None
        assert fq_module.zero_point is not None
        Y = _fake_quantize_per_channel_affine_reference(X, fq_module.scale,
                                                        fq_module.zero_point, axis, quant_min, quant_max)
        np.testing.assert_allclose(Y.cpu().detach().numpy(), Y_prime.cpu().detach().numpy(), rtol=tolerance, atol=tolerance)

        # Test backward
        dout = torch.rand_like(X, dtype=torch.float, device=device)
        Y_prime.backward(dout)
        dX = _fake_quantize_per_channel_affine_grad_reference(dout, X, fq_module.scale,
                                                              fq_module.zero_point, axis, quant_min, quant_max)
        np.testing.assert_allclose(dX.cpu().numpy(), X.grad.cpu().detach().numpy(), rtol=tolerance, atol=tolerance)

    def test_fq_serializable_per_channel(self):
        observer = default_per_channel_weight_observer
        quant_min = -128
        quant_max = 127
        fq_module = FakeQuantize(observer, quant_min, quant_max)
        X = torch.tensor([[-5, -3.5, -2, 0, 3, 5, 7], [1, 3, 2, 5, 6.5, 8, 10]], dtype=torch.float32)
        y_ref = fq_module(X)
        state_dict = fq_module.state_dict()
        self.assertEqual(state_dict['scale'], [0.054902, 0.078431])
        self.assertEqual(state_dict['zero_point'], [0, 0])
        b = io.BytesIO()
        torch.save(state_dict, b)
        b.seek(0)
        loaded_dict = torch.load(b)
        for key in state_dict:
            self.assertEqual(state_dict[key], loaded_dict[key])

def _get_buffer_ids(module):
    """
    Object addresses stay constant if and only if all modifications are in-place
    """
    return [id(v) for k, v in module._buffers.items()]

class TestDistributed(QuantizationTestCase):

    def test_observers_preserve_buffers(self):
        """
        Tests that observers only modify buffers in place. Note: this is important
        because nn.DataParallel depends on this assumption to work correctly.
        However, DataParallel does not expose IDs of the replicas, so we test it
        without DataParallel in order to easily access the object IDs.
        """
        observer_types = [
            torch.ao.quantization.MinMaxObserver.with_args(dtype=torch.qint8),
            torch.ao.quantization.MovingAverageMinMaxObserver.with_args(dtype=torch.qint8),
            torch.ao.quantization.PerChannelMinMaxObserver.with_args(dtype=torch.qint8),
            torch.ao.quantization.MovingAveragePerChannelMinMaxObserver.with_args(dtype=torch.qint8),
            torch.ao.quantization.HistogramObserver.with_args(dtype=torch.qint8),
            torch.ao.quantization.RecordingObserver.with_args(dtype=torch.qint8),
            torch.ao.quantization.PlaceholderObserver.with_args(dtype=torch.float16),
        ]

        for observer_type in observer_types:
            observer = observer_type()
            buffer_ids_before = _get_buffer_ids(observer)
            for _i in range(5):
                inputs = torch.rand((4, 4, 4))
                observer(inputs)
            buffer_ids_after = _get_buffer_ids(observer)
            self.assertEqual(
                buffer_ids_before,
                buffer_ids_after,
                msg="{}: Buffers must be modified in place".format(str(observer)))

    def test_fake_quant_preserves_buffers(self):
        """
        Tests that fake quant only modifies buffers in place. Note: this is important
        because nn.DataParallel depends on this assumption to work correctly.
        However, DataParallel does not expose IDs of the replicas, so we test it
        without DataParallel in order to easily access the object IDs.
        """
        model = torch.ao.quantization.FakeQuantize()
        buffer_ids_before = _get_buffer_ids(model)
        for _i in range(5):
            inputs = torch.rand((4, 4, 4))
            model(inputs)
        model.apply(torch.ao.quantization.enable_fake_quant)
        model.apply(torch.ao.quantization.disable_fake_quant)
        model.apply(torch.ao.quantization.enable_observer)
        model.apply(torch.ao.quantization.disable_observer)
        buffer_ids_after = _get_buffer_ids(model)
        self.assertEqual(
            buffer_ids_before,
            buffer_ids_after,
            msg="FakeQuant: Buffers must be modified in place")

    @unittest.skipIf(not TEST_MULTIGPU, "multi-GPU not supported")
    @unittest.skipIf(not TEST_CUDA, "CUDA unavailable")
    def test_qat_data_parallel(self):
        """
        Tests that doing QAT in nn.DataParallel does not crash.
        """
        if 'fbgemm' not in torch.backends.quantized.supported_engines:
            return
        with override_quantized_engine('fbgemm'):
            device = torch.device('cuda')

            model = nn.Sequential(
                torch.ao.quantization.QuantStub(),
                nn.Conv2d(3, 1, 1, bias=False),
                nn.BatchNorm2d(1),
                nn.ReLU(),
                nn.Conv2d(1, 2, 3, stride=2, padding=1, bias=False),
                nn.BatchNorm2d(2),
                nn.AvgPool2d(14),
                nn.Sigmoid(),
                torch.ao.quantization.DeQuantStub(),
            )

            torch.ao.quantization.fuse_modules(model, [['1', '2', '3'], ['4', '5']], inplace=True)

            model.qconfig = torch.ao.quantization.get_default_qat_qconfig('fbgemm')
            torch.ao.quantization.prepare_qat(model, inplace=True)
            model = nn.DataParallel(model, device_ids=[0, 1])
            model.to(device)
            model.train()

            for epoch in range(3):
                inputs = torch.rand(2, 3, 28, 28).to(device)
                model(inputs)
                if epoch >= 1:
                    model.apply(torch.ao.quantization.disable_observer)
                if epoch >= 2:
                    model.apply(torch.nn.intrinsic.qat.freeze_bn_stats)
                quant_model = copy.deepcopy(model.module)
                quant_model = torch.ao.quantization.convert(quant_model.eval().cpu(), inplace=False)
                with torch.no_grad():
                    out = quant_model(torch.rand(1, 3, 28, 28))

    def test_qat_convbn_fused_syncbn_replacement(self):
        """
        Tests that SyncBatchNorm replacement works for fused ConvBN.
        """
        if 'fbgemm' not in torch.backends.quantized.supported_engines:
            return
        with override_quantized_engine('fbgemm'):
            # create conv-bn
            class Model(nn.Module):
                def __init__(self):
                    super(Model, self).__init__()
                    self.conv = nn.Conv2d(4, 1, 3, padding=1)
                    self.bn = nn.BatchNorm2d(1)

                def forward(self, x):
                    x = self.conv(x)
                    x = self.bn(x)
                    return x

            model = Model()
            # fuse it
            fused_model = torch.ao.quantization.fuse_modules(
                model,
                [['conv', 'bn']],
            )
            # convert to QAT
            fused_model.qconfig = torch.ao.quantization.get_default_qconfig('fbgemm')
            torch.ao.quantization.prepare_qat(fused_model, inplace=True)
            # replace with DDP
            fused_model = nn.SyncBatchNorm.convert_sync_batchnorm(fused_model)
            self.assertTrue(
                isinstance(fused_model.conv.bn, nn.SyncBatchNorm),
                "Expected BN to be converted to SyncBN")

    def test_syncbn_preserves_qconfig(self):
        """
        Makes sure that if a BatchNorm is not fused and a qconfig exists,
        convering the module to SyncBatchNorm preserves the qconfig.
        """
        m = nn.Sequential(
            nn.Conv2d(1, 1, 1),
            nn.BatchNorm2d(1),
        )
        m[1].qconfig = torch.ao.quantization.default_qconfig
        m = torch.nn.SyncBatchNorm.convert_sync_batchnorm(m)
        self.assertTrue(
            hasattr(m[1], "qconfig"),
            "missing qconfig after SyncBatchNorm conversion")

    @unittest.skipIf(not TEST_MULTIGPU, "multi-GPU not supported")
    @unittest.skipIf(not TEST_CUDA, "CUDA unavailable")
    @override_qengines
    def test_device_affinity(self):
        """
        Tests that converting a model to QAT respects device affinity
        """
        class Model(nn.Module):

            def __init__(self):
                super(Model, self).__init__()
                self.conv = nn.Conv2d(1, 1, 1)
                self.bn = nn.BatchNorm2d(1)
                self.relu = nn.ReLU()

            def forward(self, x):
                x = self.conv(x)
                x = self.bn(x)
                x = self.relu(x)
                return x

        model = Model()
        model.qconfig = torch.ao.quantization.get_default_qat_qconfig(torch.backends.quantized.engine)
        device = torch.device('cuda:0')
        model.to(device)
        torch.ao.quantization.prepare_qat(model, inplace=True)
        model_devices = {p.device for p in model.parameters()} | \
            {p.device for p in model.buffers()}
        self.assertEqual(len(model_devices), 1)
        model_device = next(iter(model_devices))
        self.assertEqual(model_device, device)

        # ensure that running an input on CUDA works without any needed changes
        input = torch.randn(4, 1, 4, 4, device=device)
        model(input)

class TestFusedObsFakeQuantModule(TestCase):
    @given(
        device=st.sampled_from(
            ["cpu", "cuda"] if torch.cuda.is_available() else ["cpu"]
        )
    )
    @settings(deadline=None)
    def test_fused_obs_fq_module(self, device):
        # Set up the parameters
        x = torch.randn(5, 5, device=device)
        running_min_op = torch.tensor(float("inf"), device=device)
        running_max_op = torch.tensor(float("-inf"), device=device)
        avg_const = 0.01
        scale = torch.tensor([1.0], device=device)
        zero_point = torch.tensor([0], dtype=torch.int, device=device)

        # Run the forward on the Module
        mod = FusedMovingAvgObsFakeQuantize()
        torch.ao.quantization.enable_fake_quant(mod)
        torch.ao.quantization.enable_observer(mod)
        mod.to(device)
        out = mod(x)

        # Run the operator directly
        pt_op = torch.fused_moving_avg_obs_fake_quant

        out_ref = pt_op(
            x,
            mod.observer_enabled,
            mod.fake_quant_enabled,
            running_min_op,
            running_max_op,
            scale,
            zero_point,
            avg_const,
            0,
            255,
            0,
            False,
        )

        # Compare params with reference
        torch.testing.assert_allclose(out, out_ref)
        torch.testing.assert_allclose(
            running_min_op, mod.activation_post_process.min_val
        )
        torch.testing.assert_allclose(
            running_max_op, mod.activation_post_process.max_val
        )

    @given(
        device=st.sampled_from(
            ["cpu", "cuda"] if torch.cuda.is_available() else ["cpu"]
        )
    )
    @settings(deadline=None)
    def test_fused_obs_fq_moving_avg_module(self, device):
        # Set up the parameters
        running_min_op = torch.tensor(float("inf"), device=device)
        running_max_op = torch.tensor(float("-inf"), device=device)
        avg_const = 0.001
        scale = torch.tensor([1.0], device=device)
        zero_point = torch.tensor([0], dtype=torch.int, device=device)

        mod = FusedMovingAvgObsFakeQuantize(averaging_constant=0.001)
        mod.to(device)
        mod.observer_enabled[0] = 0
        mod.fake_quant_enabled[0] = 0

        for i in range(10):
            x = torch.randn(5, 5, device=device)
            if i > 2:
                mod.observer_enabled[0] = 1
            if i > 4:
                mod.fake_quant_enabled[0] = 1
            # Run the forward on the Module
            out = mod(x)

            # Run the operator directly
            pt_op = torch.fused_moving_avg_obs_fake_quant

            out_ref = pt_op(
                x,
                mod.observer_enabled,
                mod.fake_quant_enabled,
                running_min_op,
                running_max_op,
                scale,
                zero_point,
                avg_const,
                0,
                255,
                0,
                False,
            )

            # Compare params with reference
            torch.testing.assert_allclose(out, out_ref)
            torch.testing.assert_allclose(
                running_min_op, mod.activation_post_process.min_val
            )
            torch.testing.assert_allclose(
                running_max_op, mod.activation_post_process.max_val
            )

    @given(
        device=st.sampled_from(
            ["cpu", "cuda"] if torch.cuda.is_available() else ["cpu"]
        )
    )
    @settings(deadline=None)
    def test_compare_fused_obs_fq_oss_module(self, device):
        mod = FusedMovingAvgObsFakeQuantize()
        torch.ao.quantization.enable_fake_quant(mod)
        torch.ao.quantization.enable_observer(mod)
        mod.to(device)

        mod_ref = FakeQuantize()
        torch.ao.quantization.enable_fake_quant(mod_ref)
        torch.ao.quantization.enable_observer(mod_ref)
        mod_ref.to(device)

        for i in range(10):
            x = torch.randn(5, 5, device=device)
            out = mod(x)
            out_ref = mod_ref(x)
            torch.testing.assert_allclose(out, out_ref)
            torch.testing.assert_allclose(
                mod_ref.activation_post_process.min_val,
                mod.activation_post_process.min_val,
            )
            torch.testing.assert_allclose(
                mod_ref.activation_post_process.max_val,
                mod.activation_post_process.max_val,
            )

    def test_fused_mod_per_channel(self):
        devices = ["cpu", "cuda"] if torch.cuda.is_available() else ["cpu"]
        m = 5
        n = 10
        for device in devices:
            running_min_op = torch.empty(m, device=device).fill_(float("inf"))
            running_max_op = torch.empty(m, device=device).fill_(float("-inf"))
            avg_const = 0.001
            scale = torch.empty(m, device=device).fill_(0.1)
            zero_point = torch.empty(m, dtype=torch.int, device=device).fill_(0)
            obs = FusedMovingAvgObsFakeQuantize.with_args(
                averaging_constant=avg_const,
                observer=MovingAveragePerChannelMinMaxObserver,
            )
            mod = obs()
            mod = torch.jit.script(mod)
            mod.to(device)

            for i in range(10):
                x = torch.randn(m, n, device=device)
                if i > 2:
                    mod.observer_enabled[0] = 1
                if i > 4:
                    mod.fake_quant_enabled[0] = 1
                # Run the forward on the Module
                out = mod(x)

                # Run the operator directly
                pt_op = torch.fused_moving_avg_obs_fake_quant

                out_ref = pt_op(
                    x,
                    mod.observer_enabled,
                    mod.fake_quant_enabled,
                    running_min_op,
                    running_max_op,
                    scale,
                    zero_point,
                    avg_const,
                    0,
                    255,
                    0,
                    True,
                    False,
                )
                # Compare params with reference
                torch.testing.assert_allclose(out, out_ref)
                if mod.observer_enabled[0]:
                    torch.testing.assert_allclose(
                        running_min_op, mod.activation_post_process.min_val
                    )
                    torch.testing.assert_allclose(
                        running_max_op, mod.activation_post_process.max_val
                    )
                if mod.fake_quant_enabled:
                    torch.testing.assert_allclose(scale, mod.scale)
                    torch.testing.assert_allclose(zero_point, mod.zero_point)

            torch.testing.assert_allclose(mod.state_dict()['activation_post_process.min_val'], running_min_op)
            torch.testing.assert_allclose(mod.state_dict()['activation_post_process.max_val'], running_max_op)

    def test_fused_mod_reduce_range(self):
        obs = FusedMovingAvgObsFakeQuantize(quant_min=0, quant_max=255, dtype=torch.quint8, reduce_range=True)

        self.assertEqual(obs.quant_min, 0)
        self.assertEqual(obs.quant_max, 127)

    def test_embedding_bag_qat_config(self):
        class Model(nn.Module):
            def __init__(self):
                super(Model, self).__init__()
                self.emb1 = torch.nn.EmbeddingBag(num_embeddings=10, embedding_dim=12,
                                                  include_last_offset=True, scale_grad_by_freq=False, mode='sum')
                self.emb2 = torch.nn.EmbeddingBag(num_embeddings=10, embedding_dim=12,
                                                  include_last_offset=True, scale_grad_by_freq=False, mode='sum')

            def forward(self, indices):
                return torch.cat((self.emb1(indices), self.emb2(indices)))


        qconfigs = [torch.ao.quantization.default_embedding_qat_qconfig,
                    torch.ao.quantization.default_embedding_qat_qconfig_4bit]
        for qconfig in qconfigs:
            model = Model()
            indices = torch.randint(0, 10, (5, 12))

            model.qconfig = qconfig

            quant_model = torch.quantization.prepare_qat(model)

            count_fake_quant = 0
            for name, mod in quant_model.named_modules():
                if name.endswith('weight_fake_quant'):
                    count_fake_quant += 1
                    self.assertEqual(type(mod), FakeQuantize)
            self.assertEqual(count_fake_quant, 2)

            quant_model(indices)
            inference_gm = torch.quantization.convert(quant_model.eval().cpu())

<<<<<<< HEAD
    def test_embedding_qat_config(self):
        model = DeFusedEmbeddingBag()
        indices = torch.randint(0, 10, (5, 12))

        model.qconfig = torch.ao.quantization.default_embedding_qat_qconfig

        quant_model = torch.quantization.prepare_qat(model)

        count_fake_quant = 0
        for name, mod in quant_model.named_modules():
            if name.endswith('weight_fake_quant'):
                count_fake_quant += 1
                self.assertEqual(type(mod), FakeQuantize)
        self.assertEqual(count_fake_quant, 1)

        quant_model(indices)
        inference_gm = torch.quantization.convert(quant_model.eval().cpu())

        # Ensure that Embedding is now quantized
        self.assertEqual(type(inference_gm.emb), torch.nn.quantized.Embedding)
=======
            # Ensure that EmbeddingBags are now quantized with the appropriate bitwidth.
            self.assertEqual(type(inference_gm.emb1), torch.nn.quantized.EmbeddingBag)
            self.assertEqual(type(inference_gm.emb2), torch.nn.quantized.EmbeddingBag)
            self.assertEqual(inference_gm.emb1.dtype, qconfig.weight().dtype)
            self.assertEqual(inference_gm.emb2.dtype, qconfig.weight().dtype)
>>>>>>> 9d6825d5

    def test_default_fused_qat_config(self):
        class Model(nn.Module):
            def __init__(self):
                super(Model, self).__init__()
                self.linear = nn.Linear(2, 2)
                self.relu = nn.ReLU()

            def forward(self, x):
                x = self.linear(x)
                x = self.relu(x)
                return x

        for qengine in ["fbgemm", "qnnpack"]:
            model = Model()
            model.linear.weight = torch.nn.Parameter(torch.randn(2, 2))
            sample_input = torch.randn(2, 2)
            model.qconfig = torch.ao.quantization.get_default_qat_qconfig(qengine, version=1)
            ref_model = torch.ao.quantization.QuantWrapper(model)
            ref_model = torch.ao.quantization.prepare_qat(ref_model)
            ref_model(sample_input)
            count_fake_quant = 0
            for name, mod in ref_model.named_modules():
                if name.endswith('weight_fake_quant'):
                    count_fake_quant += 1
                    self.assertEqual(type(mod), FusedMovingAvgObsFakeQuantize)

                if name.count('activation_post_process') == 1 and 'weight_fake_quant' not in name:
                    count_fake_quant += 1
                    self.assertEqual(type(mod), FusedMovingAvgObsFakeQuantize)

            self.assertEqual(count_fake_quant, 3)

            if qengine == "fbgemm":
                self.assertEqual(ref_model.quant.activation_post_process.quant_min, 0)
                self.assertEqual(ref_model.quant.activation_post_process.quant_max, 127)
                self.assertEqual(type(ref_model.module.linear.weight_fake_quant.activation_post_process),
                                 MovingAveragePerChannelMinMaxObserver)
            else:
                self.assertEqual(ref_model.quant.activation_post_process.quant_min, 0)
                self.assertEqual(ref_model.quant.activation_post_process.quant_max, 255)
                self.assertEqual(type(ref_model.module.linear.weight_fake_quant.activation_post_process),
                                 MovingAverageMinMaxObserver)


if __name__ == '__main__':
    raise RuntimeError("This test file is not meant to be run directly, use:\n\n"
                       "\tpython test/test_quantization.py TESTNAME\n\n"
                       "instead.")<|MERGE_RESOLUTION|>--- conflicted
+++ resolved
@@ -1155,7 +1155,12 @@
             quant_model(indices)
             inference_gm = torch.quantization.convert(quant_model.eval().cpu())
 
-<<<<<<< HEAD
+            # Ensure that EmbeddingBags are now quantized with the appropriate bitwidth.
+            self.assertEqual(type(inference_gm.emb1), torch.nn.quantized.EmbeddingBag)
+            self.assertEqual(type(inference_gm.emb2), torch.nn.quantized.EmbeddingBag)
+            self.assertEqual(inference_gm.emb1.dtype, qconfig.weight().dtype)
+            self.assertEqual(inference_gm.emb2.dtype, qconfig.weight().dtype)
+
     def test_embedding_qat_config(self):
         model = DeFusedEmbeddingBag()
         indices = torch.randint(0, 10, (5, 12))
@@ -1176,13 +1181,6 @@
 
         # Ensure that Embedding is now quantized
         self.assertEqual(type(inference_gm.emb), torch.nn.quantized.Embedding)
-=======
-            # Ensure that EmbeddingBags are now quantized with the appropriate bitwidth.
-            self.assertEqual(type(inference_gm.emb1), torch.nn.quantized.EmbeddingBag)
-            self.assertEqual(type(inference_gm.emb2), torch.nn.quantized.EmbeddingBag)
-            self.assertEqual(inference_gm.emb1.dtype, qconfig.weight().dtype)
-            self.assertEqual(inference_gm.emb2.dtype, qconfig.weight().dtype)
->>>>>>> 9d6825d5
 
     def test_default_fused_qat_config(self):
         class Model(nn.Module):
